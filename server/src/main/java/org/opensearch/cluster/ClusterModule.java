--- conflicted
+++ resolved
@@ -38,11 +38,7 @@
 import org.opensearch.cluster.metadata.ComponentTemplateMetadata;
 import org.opensearch.cluster.metadata.ComposableIndexTemplateMetadata;
 import org.opensearch.cluster.metadata.DataStreamMetadata;
-<<<<<<< HEAD
-import org.opensearch.cluster.metadata.DecommissionedAttributesMetadata;
-=======
 import org.opensearch.cluster.metadata.DecommissionAttributeMetadata;
->>>>>>> d711ca93
 import org.opensearch.cluster.metadata.IndexGraveyard;
 import org.opensearch.cluster.metadata.IndexNameExpressionResolver;
 import org.opensearch.cluster.metadata.Metadata;
@@ -195,11 +191,7 @@
             ComposableIndexTemplateMetadata::readDiffFrom
         );
         registerMetadataCustom(entries, DataStreamMetadata.TYPE, DataStreamMetadata::new, DataStreamMetadata::readDiffFrom);
-<<<<<<< HEAD
-        registerMetadataCustom(entries, DecommissionedAttributesMetadata.TYPE, DecommissionedAttributesMetadata::new, DecommissionedAttributesMetadata::readDiffFrom);
-=======
         registerMetadataCustom(entries, DecommissionAttributeMetadata.TYPE, DecommissionAttributeMetadata::new, DecommissionAttributeMetadata::readDiffFrom);
->>>>>>> d711ca93
         // Task Status (not Diffable)
         entries.add(new Entry(Task.Status.class, PersistentTasksNodeService.Status.NAME, PersistentTasksNodeService.Status::new));
         return entries;
@@ -286,13 +278,8 @@
         entries.add(
             new NamedXContentRegistry.Entry(
                 Metadata.Custom.class,
-<<<<<<< HEAD
-                new ParseField(DecommissionedAttributesMetadata.TYPE),
-                DecommissionedAttributesMetadata::fromXContent
-=======
                 new ParseField(DecommissionAttributeMetadata.TYPE),
                 DecommissionAttributeMetadata::fromXContent
->>>>>>> d711ca93
             )
         );
         return entries;
