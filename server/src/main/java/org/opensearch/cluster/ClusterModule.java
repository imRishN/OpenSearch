/*
 * SPDX-License-Identifier: Apache-2.0
 *
 * The OpenSearch Contributors require contributions made to
 * this file be licensed under the Apache-2.0 license or a
 * compatible open source license.
 */

/*
 * Licensed to Elasticsearch under one or more contributor
 * license agreements. See the NOTICE file distributed with
 * this work for additional information regarding copyright
 * ownership. Elasticsearch licenses this file to you under
 * the Apache License, Version 2.0 (the "License"); you may
 * not use this file except in compliance with the License.
 * You may obtain a copy of the License at
 *
 *     http://www.apache.org/licenses/LICENSE-2.0
 *
 * Unless required by applicable law or agreed to in writing,
 * software distributed under the License is distributed on an
 * "AS IS" BASIS, WITHOUT WARRANTIES OR CONDITIONS OF ANY
 * KIND, either express or implied.  See the License for the
 * specific language governing permissions and limitations
 * under the License.
 */

/*
 * Modifications Copyright OpenSearch Contributors. See
 * GitHub history for details.
 */

package org.opensearch.cluster;

import org.opensearch.cluster.action.index.MappingUpdatedAction;
import org.opensearch.cluster.action.index.NodeMappingRefreshAction;
import org.opensearch.cluster.action.shard.ShardStateAction;
import org.opensearch.cluster.decommission.DecommissionAttributeMetadata;
import org.opensearch.cluster.metadata.ComponentTemplateMetadata;
import org.opensearch.cluster.metadata.ComposableIndexTemplateMetadata;
import org.opensearch.cluster.metadata.DataStreamMetadata;
import org.opensearch.cluster.metadata.IndexGraveyard;
import org.opensearch.cluster.metadata.IndexNameExpressionResolver;
import org.opensearch.cluster.metadata.Metadata;
import org.opensearch.cluster.metadata.MetadataDeleteIndexService;
import org.opensearch.cluster.metadata.MetadataIndexAliasesService;
import org.opensearch.cluster.metadata.MetadataIndexStateService;
import org.opensearch.cluster.metadata.MetadataIndexTemplateService;
import org.opensearch.cluster.metadata.MetadataMappingService;
import org.opensearch.cluster.metadata.MetadataUpdateSettingsService;
import org.opensearch.cluster.metadata.RepositoriesMetadata;
import org.opensearch.cluster.metadata.WeightedRoutingMetadata;
import org.opensearch.cluster.routing.DelayedAllocationService;
import org.opensearch.cluster.routing.allocation.AllocationService;
import org.opensearch.cluster.routing.allocation.ExistingShardsAllocator;
import org.opensearch.cluster.routing.allocation.allocator.BalancedShardsAllocator;
import org.opensearch.cluster.routing.allocation.allocator.ShardsAllocator;
import org.opensearch.cluster.routing.allocation.decider.AllocationDecider;
import org.opensearch.cluster.routing.allocation.decider.AllocationDeciders;
import org.opensearch.cluster.routing.allocation.decider.AwarenessAllocationDecider;
import org.opensearch.cluster.routing.allocation.decider.ClusterRebalanceAllocationDecider;
import org.opensearch.cluster.routing.allocation.decider.ConcurrentRecoveriesAllocationDecider;
import org.opensearch.cluster.routing.allocation.decider.ConcurrentRebalanceAllocationDecider;
import org.opensearch.cluster.routing.allocation.decider.DiskThresholdDecider;
import org.opensearch.cluster.routing.allocation.decider.EnableAllocationDecider;
import org.opensearch.cluster.routing.allocation.decider.FilterAllocationDecider;
import org.opensearch.cluster.routing.allocation.decider.MaxRetryAllocationDecider;
import org.opensearch.cluster.routing.allocation.decider.NodeLoadAwareAllocationDecider;
import org.opensearch.cluster.routing.allocation.decider.NodeVersionAllocationDecider;
import org.opensearch.cluster.routing.allocation.decider.RebalanceOnlyWhenActiveAllocationDecider;
import org.opensearch.cluster.routing.allocation.decider.ReplicaAfterPrimaryActiveAllocationDecider;
import org.opensearch.cluster.routing.allocation.decider.ResizeAllocationDecider;
import org.opensearch.cluster.routing.allocation.decider.RestoreInProgressAllocationDecider;
import org.opensearch.cluster.routing.allocation.decider.SameShardAllocationDecider;
import org.opensearch.cluster.routing.allocation.decider.ShardsLimitAllocationDecider;
import org.opensearch.cluster.routing.allocation.decider.SnapshotInProgressAllocationDecider;
import org.opensearch.cluster.routing.allocation.decider.ThrottlingAllocationDecider;
import org.opensearch.cluster.service.ClusterService;
import org.opensearch.common.ParseField;
import org.opensearch.common.inject.AbstractModule;
import org.opensearch.common.io.stream.NamedWriteable;
import org.opensearch.common.io.stream.NamedWriteableRegistry.Entry;
import org.opensearch.common.io.stream.Writeable.Reader;
import org.opensearch.common.settings.ClusterSettings;
import org.opensearch.common.settings.Setting;
import org.opensearch.common.settings.Setting.Property;
import org.opensearch.common.settings.Settings;
import org.opensearch.common.util.concurrent.ThreadContext;
import org.opensearch.common.util.set.Sets;
import org.opensearch.common.xcontent.NamedXContentRegistry;
import org.opensearch.gateway.GatewayAllocator;
import org.opensearch.ingest.IngestMetadata;
import org.opensearch.persistent.PersistentTasksCustomMetadata;
import org.opensearch.persistent.PersistentTasksNodeService;
import org.opensearch.plugins.ClusterPlugin;
import org.opensearch.script.ScriptMetadata;
import org.opensearch.snapshots.SnapshotsInfoService;
import org.opensearch.tasks.Task;
import org.opensearch.tasks.TaskResourceTrackingService;
import org.opensearch.tasks.TaskResultsService;

import java.util.ArrayList;
import java.util.Collection;
import java.util.Collections;
import java.util.HashMap;
import java.util.LinkedHashMap;
import java.util.List;
import java.util.Map;
import java.util.Objects;
import java.util.Set;
import java.util.function.Function;
import java.util.function.Supplier;

/**
 * Configures classes and services that affect the entire cluster.
 *
 * @opensearch.internal
 */
public class ClusterModule extends AbstractModule {

    public static final String BALANCED_ALLOCATOR = "balanced"; // default
    public static final Setting<String> SHARDS_ALLOCATOR_TYPE_SETTING = new Setting<>(
        "cluster.routing.allocation.type",
        BALANCED_ALLOCATOR,
        Function.identity(),
        Property.NodeScope
    );

    private final ClusterService clusterService;
    private final IndexNameExpressionResolver indexNameExpressionResolver;
    private final AllocationDeciders allocationDeciders;
    private final AllocationService allocationService;
    private final List<ClusterPlugin> clusterPlugins;
    // pkg private for tests
    final Collection<AllocationDecider> deciderList;
    final ShardsAllocator shardsAllocator;

    public ClusterModule(
        Settings settings,
        ClusterService clusterService,
        List<ClusterPlugin> clusterPlugins,
        ClusterInfoService clusterInfoService,
        SnapshotsInfoService snapshotsInfoService,
        ThreadContext threadContext
    ) {
        this.clusterPlugins = clusterPlugins;
        this.deciderList = createAllocationDeciders(settings, clusterService.getClusterSettings(), clusterPlugins);
        this.allocationDeciders = new AllocationDeciders(deciderList);
        this.shardsAllocator = createShardsAllocator(settings, clusterService.getClusterSettings(), clusterPlugins);
        this.clusterService = clusterService;
        this.indexNameExpressionResolver = new IndexNameExpressionResolver(threadContext);
        this.allocationService = new AllocationService(allocationDeciders, shardsAllocator, clusterInfoService, snapshotsInfoService);
    }

    public static List<Entry> getNamedWriteables() {
        List<Entry> entries = new ArrayList<>();
        // Cluster State
        registerClusterCustom(entries, SnapshotsInProgress.TYPE, SnapshotsInProgress::new, SnapshotsInProgress::readDiffFrom);
        registerClusterCustom(entries, RestoreInProgress.TYPE, RestoreInProgress::new, RestoreInProgress::readDiffFrom);
        registerClusterCustom(
            entries,
            SnapshotDeletionsInProgress.TYPE,
            SnapshotDeletionsInProgress::new,
            SnapshotDeletionsInProgress::readDiffFrom
        );
        registerClusterCustom(
            entries,
            RepositoryCleanupInProgress.TYPE,
            RepositoryCleanupInProgress::new,
            RepositoryCleanupInProgress::readDiffFrom
        );
        // Metadata
        registerMetadataCustom(entries, RepositoriesMetadata.TYPE, RepositoriesMetadata::new, RepositoriesMetadata::readDiffFrom);
        registerMetadataCustom(entries, IngestMetadata.TYPE, IngestMetadata::new, IngestMetadata::readDiffFrom);
        registerMetadataCustom(entries, ScriptMetadata.TYPE, ScriptMetadata::new, ScriptMetadata::readDiffFrom);
        registerMetadataCustom(entries, IndexGraveyard.TYPE, IndexGraveyard::new, IndexGraveyard::readDiffFrom);
        registerMetadataCustom(
            entries,
            PersistentTasksCustomMetadata.TYPE,
            PersistentTasksCustomMetadata::new,
            PersistentTasksCustomMetadata::readDiffFrom
        );
        registerMetadataCustom(
            entries,
            ComponentTemplateMetadata.TYPE,
            ComponentTemplateMetadata::new,
            ComponentTemplateMetadata::readDiffFrom
        );
        registerMetadataCustom(
            entries,
            ComposableIndexTemplateMetadata.TYPE,
            ComposableIndexTemplateMetadata::new,
            ComposableIndexTemplateMetadata::readDiffFrom
        );
        registerMetadataCustom(entries, DataStreamMetadata.TYPE, DataStreamMetadata::new, DataStreamMetadata::readDiffFrom);
<<<<<<< HEAD
=======
        registerMetadataCustom(entries, WeightedRoutingMetadata.TYPE, WeightedRoutingMetadata::new, WeightedRoutingMetadata::readDiffFrom);
>>>>>>> b4de2c75
        registerMetadataCustom(
            entries,
            DecommissionAttributeMetadata.TYPE,
            DecommissionAttributeMetadata::new,
            DecommissionAttributeMetadata::readDiffFrom
        );
        // Task Status (not Diffable)
        entries.add(new Entry(Task.Status.class, PersistentTasksNodeService.Status.NAME, PersistentTasksNodeService.Status::new));
        return entries;
    }

    static final Set<String> PRE_6_3_METADATA_CUSTOMS_WHITE_LIST = Collections.unmodifiableSet(
        Sets.newHashSet(IndexGraveyard.TYPE, IngestMetadata.TYPE, RepositoriesMetadata.TYPE, ScriptMetadata.TYPE)
    );

    static final Set<String> PRE_6_3_CLUSTER_CUSTOMS_WHITE_LIST = Collections.unmodifiableSet(
        Sets.newHashSet(RestoreInProgress.TYPE, SnapshotDeletionsInProgress.TYPE, SnapshotsInProgress.TYPE)
    );

    /**
     * For interoperability with transport clients older than 6.3, we need to strip customs
     * from the cluster state that the client might not be able to deserialize
     *
     * @param clusterState the cluster state to filter the customs from
     * @return the adapted cluster state
     */
    public static ClusterState filterCustomsForPre63Clients(ClusterState clusterState) {
        final ClusterState.Builder builder = ClusterState.builder(clusterState);
        clusterState.customs().keysIt().forEachRemaining(name -> {
            if (PRE_6_3_CLUSTER_CUSTOMS_WHITE_LIST.contains(name) == false) {
                builder.removeCustom(name);
            }
        });
        final Metadata.Builder metaBuilder = Metadata.builder(clusterState.metadata());
        clusterState.metadata().customs().keysIt().forEachRemaining(name -> {
            if (PRE_6_3_METADATA_CUSTOMS_WHITE_LIST.contains(name) == false) {
                metaBuilder.removeCustom(name);
            }
        });
        return builder.metadata(metaBuilder).build();
    }

    public static List<NamedXContentRegistry.Entry> getNamedXWriteables() {
        List<NamedXContentRegistry.Entry> entries = new ArrayList<>();
        // Metadata
        entries.add(
            new NamedXContentRegistry.Entry(
                Metadata.Custom.class,
                new ParseField(RepositoriesMetadata.TYPE),
                RepositoriesMetadata::fromXContent
            )
        );
        entries.add(
            new NamedXContentRegistry.Entry(Metadata.Custom.class, new ParseField(IngestMetadata.TYPE), IngestMetadata::fromXContent)
        );
        entries.add(
            new NamedXContentRegistry.Entry(Metadata.Custom.class, new ParseField(ScriptMetadata.TYPE), ScriptMetadata::fromXContent)
        );
        entries.add(
            new NamedXContentRegistry.Entry(Metadata.Custom.class, new ParseField(IndexGraveyard.TYPE), IndexGraveyard::fromXContent)
        );
        entries.add(
            new NamedXContentRegistry.Entry(
                Metadata.Custom.class,
                new ParseField(PersistentTasksCustomMetadata.TYPE),
                PersistentTasksCustomMetadata::fromXContent
            )
        );
        entries.add(
            new NamedXContentRegistry.Entry(
                Metadata.Custom.class,
                new ParseField(ComponentTemplateMetadata.TYPE),
                ComponentTemplateMetadata::fromXContent
            )
        );
        entries.add(
            new NamedXContentRegistry.Entry(
                Metadata.Custom.class,
                new ParseField(ComposableIndexTemplateMetadata.TYPE),
                ComposableIndexTemplateMetadata::fromXContent
            )
        );
        entries.add(
            new NamedXContentRegistry.Entry(
                Metadata.Custom.class,
                new ParseField(DataStreamMetadata.TYPE),
                DataStreamMetadata::fromXContent
            )
        );
        entries.add(
            new NamedXContentRegistry.Entry(
                Metadata.Custom.class,
<<<<<<< HEAD
=======
                new ParseField(WeightedRoutingMetadata.TYPE),
                WeightedRoutingMetadata::fromXContent
            )
        );
        entries.add(
            new NamedXContentRegistry.Entry(
                Metadata.Custom.class,
>>>>>>> b4de2c75
                new ParseField(DecommissionAttributeMetadata.TYPE),
                DecommissionAttributeMetadata::fromXContent
            )
        );
        return entries;
    }

    private static <T extends ClusterState.Custom> void registerClusterCustom(
        List<Entry> entries,
        String name,
        Reader<? extends T> reader,
        Reader<NamedDiff> diffReader
    ) {
        registerCustom(entries, ClusterState.Custom.class, name, reader, diffReader);
    }

    private static <T extends Metadata.Custom> void registerMetadataCustom(
        List<Entry> entries,
        String name,
        Reader<? extends T> reader,
        Reader<NamedDiff> diffReader
    ) {
        registerCustom(entries, Metadata.Custom.class, name, reader, diffReader);
    }

    private static <T extends NamedWriteable> void registerCustom(
        List<Entry> entries,
        Class<T> category,
        String name,
        Reader<? extends T> reader,
        Reader<NamedDiff> diffReader
    ) {
        entries.add(new Entry(category, name, reader));
        entries.add(new Entry(NamedDiff.class, name, diffReader));
    }

    public IndexNameExpressionResolver getIndexNameExpressionResolver() {
        return indexNameExpressionResolver;
    }

    // TODO: this is public so allocation benchmark can access the default deciders...can we do that in another way?
    /** Return a new {@link AllocationDecider} instance with builtin deciders as well as those from plugins. */
    public static Collection<AllocationDecider> createAllocationDeciders(
        Settings settings,
        ClusterSettings clusterSettings,
        List<ClusterPlugin> clusterPlugins
    ) {
        // collect deciders by class so that we can detect duplicates
        Map<Class, AllocationDecider> deciders = new LinkedHashMap<>();
        addAllocationDecider(deciders, new MaxRetryAllocationDecider());
        addAllocationDecider(deciders, new ResizeAllocationDecider());
        addAllocationDecider(deciders, new ReplicaAfterPrimaryActiveAllocationDecider());
        addAllocationDecider(deciders, new RebalanceOnlyWhenActiveAllocationDecider());
        addAllocationDecider(deciders, new ClusterRebalanceAllocationDecider(settings, clusterSettings));
        addAllocationDecider(deciders, new ConcurrentRebalanceAllocationDecider(settings, clusterSettings));
        addAllocationDecider(deciders, new ConcurrentRecoveriesAllocationDecider(settings, clusterSettings));
        addAllocationDecider(deciders, new EnableAllocationDecider(settings, clusterSettings));
        addAllocationDecider(deciders, new NodeVersionAllocationDecider());
        addAllocationDecider(deciders, new SnapshotInProgressAllocationDecider());
        addAllocationDecider(deciders, new RestoreInProgressAllocationDecider());
        addAllocationDecider(deciders, new FilterAllocationDecider(settings, clusterSettings));
        addAllocationDecider(deciders, new SameShardAllocationDecider(settings, clusterSettings));
        addAllocationDecider(deciders, new DiskThresholdDecider(settings, clusterSettings));
        addAllocationDecider(deciders, new ThrottlingAllocationDecider(settings, clusterSettings));
        addAllocationDecider(deciders, new ShardsLimitAllocationDecider(settings, clusterSettings));
        addAllocationDecider(deciders, new AwarenessAllocationDecider(settings, clusterSettings));
        addAllocationDecider(deciders, new NodeLoadAwareAllocationDecider(settings, clusterSettings));

        clusterPlugins.stream()
            .flatMap(p -> p.createAllocationDeciders(settings, clusterSettings).stream())
            .forEach(d -> addAllocationDecider(deciders, d));

        return deciders.values();
    }

    /** Add the given allocation decider to the given deciders collection, erroring if the class name is already used. */
    private static void addAllocationDecider(Map<Class, AllocationDecider> deciders, AllocationDecider decider) {
        if (deciders.put(decider.getClass(), decider) != null) {
            throw new IllegalArgumentException("Cannot specify allocation decider [" + decider.getClass().getName() + "] twice");
        }
    }

    private static ShardsAllocator createShardsAllocator(
        Settings settings,
        ClusterSettings clusterSettings,
        List<ClusterPlugin> clusterPlugins
    ) {
        Map<String, Supplier<ShardsAllocator>> allocators = new HashMap<>();
        allocators.put(BALANCED_ALLOCATOR, () -> new BalancedShardsAllocator(settings, clusterSettings));

        for (ClusterPlugin plugin : clusterPlugins) {
            plugin.getShardsAllocators(settings, clusterSettings).forEach((k, v) -> {
                if (allocators.put(k, v) != null) {
                    throw new IllegalArgumentException("ShardsAllocator [" + k + "] already defined");
                }
            });
        }
        String allocatorName = SHARDS_ALLOCATOR_TYPE_SETTING.get(settings);
        Supplier<ShardsAllocator> allocatorSupplier = allocators.get(allocatorName);
        if (allocatorSupplier == null) {
            throw new IllegalArgumentException("Unknown ShardsAllocator [" + allocatorName + "]");
        }
        return Objects.requireNonNull(allocatorSupplier.get(), "ShardsAllocator factory for [" + allocatorName + "] returned null");
    }

    public AllocationService getAllocationService() {
        return allocationService;
    }

    @Override
    protected void configure() {
        bind(GatewayAllocator.class).asEagerSingleton();
        bind(AllocationService.class).toInstance(allocationService);
        bind(ClusterService.class).toInstance(clusterService);
        bind(NodeConnectionsService.class).asEagerSingleton();
        bind(MetadataDeleteIndexService.class).asEagerSingleton();
        bind(MetadataIndexStateService.class).asEagerSingleton();
        bind(MetadataMappingService.class).asEagerSingleton();
        bind(MetadataIndexAliasesService.class).asEagerSingleton();
        bind(MetadataUpdateSettingsService.class).asEagerSingleton();
        bind(MetadataIndexTemplateService.class).asEagerSingleton();
        bind(IndexNameExpressionResolver.class).toInstance(indexNameExpressionResolver);
        bind(DelayedAllocationService.class).asEagerSingleton();
        bind(ShardStateAction.class).asEagerSingleton();
        bind(NodeMappingRefreshAction.class).asEagerSingleton();
        bind(MappingUpdatedAction.class).asEagerSingleton();
        bind(TaskResultsService.class).asEagerSingleton();
        bind(TaskResourceTrackingService.class).asEagerSingleton();
        bind(AllocationDeciders.class).toInstance(allocationDeciders);
        bind(ShardsAllocator.class).toInstance(shardsAllocator);
    }

    public void setExistingShardsAllocators(GatewayAllocator gatewayAllocator) {
        final Map<String, ExistingShardsAllocator> existingShardsAllocators = new HashMap<>();
        existingShardsAllocators.put(GatewayAllocator.ALLOCATOR_NAME, gatewayAllocator);

        for (ClusterPlugin clusterPlugin : clusterPlugins) {
            for (Map.Entry<String, ExistingShardsAllocator> existingShardsAllocatorEntry : clusterPlugin.getExistingShardsAllocators()
                .entrySet()) {
                final String allocatorName = existingShardsAllocatorEntry.getKey();
                if (existingShardsAllocators.put(allocatorName, existingShardsAllocatorEntry.getValue()) != null) {
                    throw new IllegalArgumentException(
                        "ExistingShardsAllocator ["
                            + allocatorName
                            + "] from ["
                            + clusterPlugin.getClass().getName()
                            + "] was already defined"
                    );
                }
            }
        }
        allocationService.setExistingShardsAllocators(existingShardsAllocators);
    }

}<|MERGE_RESOLUTION|>--- conflicted
+++ resolved
@@ -193,10 +193,7 @@
             ComposableIndexTemplateMetadata::readDiffFrom
         );
         registerMetadataCustom(entries, DataStreamMetadata.TYPE, DataStreamMetadata::new, DataStreamMetadata::readDiffFrom);
-<<<<<<< HEAD
-=======
         registerMetadataCustom(entries, WeightedRoutingMetadata.TYPE, WeightedRoutingMetadata::new, WeightedRoutingMetadata::readDiffFrom);
->>>>>>> b4de2c75
         registerMetadataCustom(
             entries,
             DecommissionAttributeMetadata.TYPE,
@@ -289,8 +286,6 @@
         entries.add(
             new NamedXContentRegistry.Entry(
                 Metadata.Custom.class,
-<<<<<<< HEAD
-=======
                 new ParseField(WeightedRoutingMetadata.TYPE),
                 WeightedRoutingMetadata::fromXContent
             )
@@ -298,7 +293,6 @@
         entries.add(
             new NamedXContentRegistry.Entry(
                 Metadata.Custom.class,
->>>>>>> b4de2c75
                 new ParseField(DecommissionAttributeMetadata.TYPE),
                 DecommissionAttributeMetadata::fromXContent
             )
