--- conflicted
+++ resolved
@@ -40,15 +40,9 @@
 import org.opensearch.cluster.NotClusterManagerException;
 import org.opensearch.cluster.block.ClusterBlocks;
 import org.opensearch.cluster.decommission.DecommissionAttribute;
-<<<<<<< HEAD
 import org.opensearch.cluster.decommission.DecommissionStatus;
 import org.opensearch.cluster.decommission.NodeDecommissionedException;
 import org.opensearch.cluster.metadata.DecommissionAttributeMetadata;
-=======
-import org.opensearch.cluster.decommission.DecommissionAttributeMetadata;
-import org.opensearch.cluster.decommission.DecommissionStatus;
-import org.opensearch.cluster.decommission.NodeDecommissionedException;
->>>>>>> 6f0d8a6f
 import org.opensearch.cluster.metadata.IndexMetadata;
 import org.opensearch.cluster.metadata.Metadata;
 import org.opensearch.cluster.node.DiscoveryNode;
@@ -482,11 +476,7 @@
         }
     }
 
-<<<<<<< HEAD
-    public static void ensureNodeNotDecommissioned(DiscoveryNode node, Metadata metadata) {
-=======
     public static void ensureNodeCommissioned(DiscoveryNode node, Metadata metadata) {
->>>>>>> 6f0d8a6f
         DecommissionAttributeMetadata decommissionAttributeMetadata = metadata.custom(DecommissionAttributeMetadata.TYPE);
         if (decommissionAttributeMetadata != null) {
             DecommissionAttribute decommissionAttribute = decommissionAttributeMetadata.decommissionAttribute();
@@ -494,16 +484,8 @@
             if (decommissionAttribute != null && status != null) {
                 // We will let the node join the cluster if the current status is not IN_PROGRESS or SUCCESSFUL
                 if (node.getAttributes().get(decommissionAttribute.attributeName()).equals(decommissionAttribute.attributeValue())
-<<<<<<< HEAD
-                    && (
-                        status.equals(DecommissionStatus.DECOMMISSION_IN_PROGRESS)
-                            || status.equals(DecommissionStatus.DECOMMISSION_SUCCESSFUL
-                        )
-                )) {
-=======
                     && (status.equals(DecommissionStatus.DECOMMISSION_IN_PROGRESS)
                         || status.equals(DecommissionStatus.DECOMMISSION_SUCCESSFUL))) {
->>>>>>> 6f0d8a6f
                     throw new NodeDecommissionedException(
                         "node [{}] has decommissioned attribute [{}].",
                         node.toString(),
@@ -521,11 +503,7 @@
         validators.add((node, state) -> {
             ensureNodesCompatibility(node.getVersion(), state.getNodes());
             ensureIndexCompatibility(node.getVersion(), state.getMetadata());
-<<<<<<< HEAD
-            ensureNodeNotDecommissioned(node, state.getMetadata());
-=======
             ensureNodeCommissioned(node, state.getMetadata());
->>>>>>> 6f0d8a6f
         });
         validators.addAll(onJoinValidators);
         return Collections.unmodifiableCollection(validators);
