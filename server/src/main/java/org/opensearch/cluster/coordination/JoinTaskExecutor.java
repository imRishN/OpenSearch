--- conflicted
+++ resolved
@@ -482,15 +482,6 @@
             DecommissionAttribute decommissionAttribute = decommissionAttributeMetadata.decommissionAttribute();
             DecommissionStatus status = decommissionAttributeMetadata.status();
             if (decommissionAttribute != null && status != null) {
-<<<<<<< HEAD
-                // We will let the node join the cluster if the current status is not IN_PROGRESS or SUCCESSFUL
-                if (node.getAttributes().get(decommissionAttribute.attributeName()).equals(decommissionAttribute.attributeValue())
-                    && (status.equals(DecommissionStatus.IN_PROGRESS) || status.equals(DecommissionStatus.SUCCESSFUL))) {
-                    throw new NodeDecommissionedException(
-                        "node [{}] has decommissioned attribute [{}].",
-                        node.toString(),
-                        decommissionAttribute.toString()
-=======
                 // We will let the node join the cluster if the current status is in FAILED state
                 if (node.getAttributes().get(decommissionAttribute.attributeName()).equals(decommissionAttribute.attributeValue())
                     && status.equals(DecommissionStatus.FAILED) == false) {
@@ -499,7 +490,6 @@
                         node.toString(),
                         decommissionAttribute.toString(),
                         status.status()
->>>>>>> b4de2c75
                     );
                 }
             }
