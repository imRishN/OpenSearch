--- conflicted
+++ resolved
@@ -255,19 +255,12 @@
                         public void onTimeout(TimeValue timeout) {
                             logger.info("timed out while waiting for abdication of to-be-decommissioned leader");
                             clearVotingConfigExclusionAndUpdateStatus(false, false);
-<<<<<<< HEAD
-                            listener.onFailure(new OpenSearchTimeoutException(
-                                "timed out [{}] while waiting for abdication of to-be-decommissioned leader",
-                                timeout.toString()
-                            ));
-=======
                             listener.onFailure(
                                 new OpenSearchTimeoutException(
                                     "timed out [{}] while waiting for abdication of to-be-decommissioned leader",
                                     timeout.toString()
                                 )
                             );
->>>>>>> 9f6e1deb
                         }
                     };
                     // In case the cluster state is already processed even before this code is executed
