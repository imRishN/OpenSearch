/*
 * SPDX-License-Identifier: Apache-2.0
 *
 * The OpenSearch Contributors require contributions made to
 * this file be licensed under the Apache-2.0 license or a
 * compatible open source license.
 */

package org.opensearch.cluster.decommission;

import org.apache.logging.log4j.LogManager;
import org.apache.logging.log4j.Logger;
import org.apache.logging.log4j.message.ParameterizedMessage;
import org.opensearch.action.ActionListener;
import org.opensearch.action.admin.cluster.configuration.AddVotingConfigExclusionsAction;
import org.opensearch.action.admin.cluster.configuration.AddVotingConfigExclusionsRequest;
import org.opensearch.action.admin.cluster.configuration.AddVotingConfigExclusionsResponse;
import org.opensearch.action.admin.cluster.configuration.ClearVotingConfigExclusionsAction;
import org.opensearch.action.admin.cluster.configuration.ClearVotingConfigExclusionsRequest;
import org.opensearch.action.admin.cluster.configuration.ClearVotingConfigExclusionsResponse;
import org.opensearch.action.admin.cluster.decommission.awareness.put.PutDecommissionResponse;
import org.opensearch.cluster.ClusterState;
import org.opensearch.cluster.ClusterStateUpdateTask;
import org.opensearch.cluster.NotClusterManagerException;
import org.opensearch.cluster.ack.ClusterStateUpdateResponse;
import org.opensearch.cluster.coordination.CoordinationMetadata;
import org.opensearch.cluster.metadata.DecommissionAttributeMetadata;
import org.opensearch.cluster.metadata.Metadata;
import org.opensearch.cluster.node.DiscoveryNode;
import org.opensearch.cluster.routing.allocation.AllocationService;
import org.opensearch.cluster.routing.allocation.decider.AwarenessAllocationDecider;
import org.opensearch.cluster.service.ClusterService;
import org.opensearch.common.Priority;
import org.opensearch.common.inject.Inject;
import org.opensearch.common.io.stream.StreamInput;
import org.opensearch.common.settings.ClusterSettings;
import org.opensearch.common.settings.Settings;
import org.opensearch.common.unit.TimeValue;
import org.opensearch.threadpool.ThreadPool;
import org.opensearch.transport.TransportException;
import org.opensearch.transport.TransportResponseHandler;
import org.opensearch.transport.TransportService;
import org.opensearch.cluster.coordination.CoordinationMetadata.VotingConfigExclusion;

import java.io.IOException;
import java.util.HashMap;
import java.util.HashSet;
import java.util.Iterator;
import java.util.List;
import java.util.Map;
import java.util.Set;
import java.util.function.Predicate;
import java.util.stream.Collectors;

import static org.opensearch.cluster.routing.allocation.decider.AwarenessAllocationDecider.CLUSTER_ROUTING_ALLOCATION_AWARENESS_ATTRIBUTE_SETTING;
import static org.opensearch.cluster.routing.allocation.decider.AwarenessAllocationDecider.CLUSTER_ROUTING_ALLOCATION_AWARENESS_FORCE_GROUP_SETTING;

/**
 * Service responsible for entire lifecycle of decommissioning and recommissioning an awareness attribute.
 * <p>
 * Whenever a cluster manager initiates operation to decommission an awareness attribute,
 * the service makes the best attempt to perform the following task -
 * <ul>
 * <li>Remove cluster-manager eligible nodes from voting config [TODO - checks to avoid quorum loss scenarios]</li>
 * <li>Initiates nodes decommissioning by adding custom metadata with the attribute and state as {@link DecommissionStatus#DECOMMISSION_INIT}</li>
 * <li>Triggers weigh away for nodes having given awareness attribute to drain. This marks the decommission status as {@link DecommissionStatus#DECOMMISSION_IN_PROGRESS}</li>
 * <li>Once weighed away, the service triggers nodes decommission</li>
 * <li>Once the decommission is successful, the service clears the voting config and marks the status as {@link DecommissionStatus#DECOMMISSION_SUCCESSFUL}</li>
 * <li>If service fails at any step, it would mark the status as {@link DecommissionStatus#DECOMMISSION_FAILED}</li>
 * </ul>
 *
 * @opensearch.internal
 */
public class DecommissionService {

    private static final Logger logger = LogManager.getLogger(DecommissionService.class);

    private final ClusterService clusterService;
    private final TransportService transportService;
    private final ThreadPool threadPool;
    private final DecommissionController decommissionController;
    private volatile List<String> awarenessAttributes;
    private volatile Map<String, List<String>> forcedAwarenessAttributes;

    @Inject
    public DecommissionService(
        Settings settings,
        ClusterSettings clusterSettings,
        ClusterService clusterService,
        TransportService transportService,
        ThreadPool threadPool,
        AllocationService allocationService
    ) {
        this.clusterService = clusterService;
        this.transportService = transportService;
        this.threadPool = threadPool;
        this.decommissionController = new DecommissionController(
            clusterService,
            transportService,
            allocationService,
            threadPool
        );
        this.awarenessAttributes = CLUSTER_ROUTING_ALLOCATION_AWARENESS_ATTRIBUTE_SETTING.get(settings);
        clusterSettings.addSettingsUpdateConsumer(
            CLUSTER_ROUTING_ALLOCATION_AWARENESS_ATTRIBUTE_SETTING,
            this::setAwarenessAttributes
        );

        setForcedAwarenessAttributes(CLUSTER_ROUTING_ALLOCATION_AWARENESS_FORCE_GROUP_SETTING.get(settings));
        clusterSettings.addSettingsUpdateConsumer(
            CLUSTER_ROUTING_ALLOCATION_AWARENESS_FORCE_GROUP_SETTING,
            this::setForcedAwarenessAttributes
        );
    }

    private void setAwarenessAttributes(List<String> awarenessAttributes) {
        this.awarenessAttributes = awarenessAttributes;
    }

    private void setForcedAwarenessAttributes(Settings forceSettings) {
        Map<String, List<String>> forcedAwarenessAttributes = new HashMap<>();
        Map<String, Settings> forceGroups = forceSettings.getAsGroups();
        for (Map.Entry<String, Settings> entry : forceGroups.entrySet()) {
            List<String> aValues = entry.getValue().getAsList("values");
            if (aValues.size() > 0) {
                forcedAwarenessAttributes.put(entry.getKey(), aValues);
            }
        }
        this.forcedAwarenessAttributes = forcedAwarenessAttributes;
    }

    public void initiateAttributeDecommissioning(
        final DecommissionAttribute decommissionAttribute,
        final ActionListener<PutDecommissionResponse> listener,
        ClusterState state
    ) {
        // validates if the correct awareness attributes and forced awareness attribute set to the cluster before initiating decommission action
        validateAwarenessAttribute(decommissionAttribute, awarenessAttributes, forcedAwarenessAttributes);
<<<<<<< HEAD
        DecommissionAttributeMetadata decommissionAttributeMetadata = state.metadata().custom(DecommissionAttributeMetadata.TYPE);
=======

        DecommissionAttributeMetadata decommissionAttributeMetadata = state.metadata().custom(DecommissionAttributeMetadata.TYPE);
        // validates that there's no inflight decommissioning or already executed decommission in place
>>>>>>> 34800c57
        ensureNoAwarenessAttributeDecommissioned(decommissionAttributeMetadata, decommissionAttribute);

        logger.info("initiating awareness attribute [{}] decommissioning", decommissionAttribute.toString());

        // remove all decommissioned cluster manager eligible nodes from voting config
        // The method ensures that we don't exclude same nodes multiple times
        excludeDecommissionedClusterManagerNodesFromVotingConfig(decommissionAttribute);

        // explicitly throwing NotClusterManagerException as we can certainly say the local cluster manager node will
        // be abdicated and soon will no longer be cluster manager.
        if(transportService.getLocalNode().isClusterManagerNode()
            && !nodeHasDecommissionedAttribute(transportService.getLocalNode(), decommissionAttribute)) {
            registerDecommissionAttribute(decommissionAttribute, listener);
        } else {
            throw new NotClusterManagerException(
                "node ["
                    + transportService.getLocalNode().toString()
                    + "] not eligible to execute decommission request. Will retry until timeout."
            );
        }
    }

    private void excludeDecommissionedClusterManagerNodesFromVotingConfig(DecommissionAttribute decommissionAttribute) {
        Set<DiscoveryNode> clusterManagerNodesToBeDecommissioned = nodesWithDecommissionAttribute(
            clusterService.state(), decommissionAttribute, true
        );
        Set<String> clusterManagerNodesNameToBeDecommissioned = clusterManagerNodesToBeDecommissioned.stream()
            .map(DiscoveryNode::getName)
            .collect(Collectors.toSet());

        Set<VotingConfigExclusion> currentVotingConfigExclusions = clusterService.getClusterApplierService().state().coordinationMetadata().getVotingConfigExclusions();
        Set<String> excludedNodesName = currentVotingConfigExclusions.stream().map(VotingConfigExclusion::getNodeName).collect(Collectors.toSet());

        // check if the to-be-excluded nodes are excluded. If yes, we don't need to exclude them again
        if (clusterManagerNodesNameToBeDecommissioned.size() == 0
            || (clusterManagerNodesNameToBeDecommissioned.size() == excludedNodesName.size()
            && excludedNodesName.containsAll(clusterManagerNodesNameToBeDecommissioned))) {
            return;
        }
        // send a transport request to exclude to-be-decommissioned cluster manager eligible nodes from voting config
        decommissionController.excludeDecommissionedNodesFromVotingConfig(
            clusterManagerNodesNameToBeDecommissioned,
            new ActionListener<Void>() {
                @Override
                public void onResponse(Void unused) {
                    logger.info(
                        "successfully removed decommissioned cluster manager eligible nodes [{}] from voting config "
                            , clusterManagerNodesToBeDecommissioned.toString()
                    );
                }

                @Override
                public void onFailure(Exception e) {
                    logger.debug(
                        new ParameterizedMessage("failure in removing decommissioned cluster manager eligible nodes from voting config"),
                        e
                    );
                }
            }
        );
    }

    /**
     * Registers new decommissioned attribute metadata in the cluster state with {@link DecommissionStatus#DECOMMISSION_INIT}
     * <p>
     * This method can be only called on the cluster-manager node. It tries to create a new decommissioned attribute on the cluster manager
     * and if it was successful it adds new decommissioned attribute to cluster metadata.
     * <p>
     * This method would only be executed on eligible cluster manager node
     *
     * @param decommissionAttribute register decommission attribute in the metadata request
     * @param listener              register decommission listener
     */
    private void registerDecommissionAttribute(
        final DecommissionAttribute decommissionAttribute,
        final ActionListener<PutDecommissionResponse> listener
    ) {
        clusterService.submitStateUpdateTask(
            "put_decommission [" + decommissionAttribute + "]",
            new ClusterStateUpdateTask(Priority.URGENT) {
                @Override
                public ClusterState execute(ClusterState currentState) {
                    Metadata metadata = currentState.metadata();
                    Metadata.Builder mdBuilder = Metadata.builder(metadata);
                    DecommissionAttributeMetadata decommissionAttributeMetadata = metadata.custom(DecommissionAttributeMetadata.TYPE);
                    ensureNoAwarenessAttributeDecommissioned(decommissionAttributeMetadata, decommissionAttribute);
                    decommissionAttributeMetadata = new DecommissionAttributeMetadata(decommissionAttribute);
                    mdBuilder.putCustom(DecommissionAttributeMetadata.TYPE, decommissionAttributeMetadata);
                    logger.info(
                        "registering decommission metadata for attribute [{}] with status as [{}]",
                        decommissionAttribute.toString(),
                        DecommissionStatus.DECOMMISSION_INIT
                    );
                    return ClusterState.builder(currentState).metadata(mdBuilder).build();
                }

                @Override
                public void onFailure(String source, Exception e) {
                    if (e instanceof DecommissionFailedException) {
                        logger.error(() -> new ParameterizedMessage("failed to decommission attribute [{}]", decommissionAttribute.toString()), e);
                        listener.onFailure(e);
                    } else if (e instanceof NotClusterManagerException) {
                        logger.debug(
                            () -> new ParameterizedMessage(
                                "cluster-manager updated while executing request for decommission attribute [{}]",
                                decommissionAttribute.toString()
                            ), e
                        );
                        // we don't want to send the failure response to the listener here as the request will be retried
                    } else {
                        logger.error(() -> new ParameterizedMessage(
                                "failed to initiate decommissioning for attribute [{}]", decommissionAttribute.toString()
                            ), e
                        );
                        listener.onFailure(e);
                    }
                }

                @Override
                public void clusterStateProcessed(String source, ClusterState oldState, ClusterState newState) {
                    DecommissionAttributeMetadata decommissionAttributeMetadata = newState.metadata()
                        .custom(DecommissionAttributeMetadata.TYPE);
                    assert decommissionAttribute.equals(decommissionAttributeMetadata.decommissionAttribute());
                    assert DecommissionStatus.DECOMMISSION_INIT.equals(decommissionAttributeMetadata.status());
                    listener.onResponse(new PutDecommissionResponse(true));
                    initiateGracefulDecommission();
                }
            }
        );
    }

    private void initiateGracefulDecommission() {
        decommissionController.updateMetadataWithDecommissionStatus(
            DecommissionStatus.DECOMMISSION_IN_PROGRESS,
            new ActionListener<Void>() {
                @Override
                public void onResponse(Void unused) {
                    logger.info(
                        "updated decommission status to [{}], weighing away awareness attribute for graceful shutdown",
                        DecommissionStatus.DECOMMISSION_IN_PROGRESS
                    );
                    // TODO - should trigger weigh away here and on successful weigh away -> fail the decommissioned nodes
                    failDecommissionedNodes(clusterService.getClusterApplierService().state());
                }

                @Override
                public void onFailure(Exception e) {
                    logger.error(() -> new ParameterizedMessage(
                            "failed to update decommission status to [{}], will not proceed with decommission",
                            DecommissionStatus.DECOMMISSION_IN_PROGRESS
                        ), e
                    );
                }
            }
        );
    }

    private void failDecommissionedNodes(ClusterState state) {
        DecommissionAttributeMetadata decommissionAttributeMetadata = state.metadata().custom(DecommissionAttributeMetadata.TYPE);
        assert decommissionAttributeMetadata.status().equals(DecommissionStatus.DECOMMISSION_IN_PROGRESS)
            : "unexpected status encountered while decommissioning nodes";
        DecommissionAttribute decommissionAttribute = decommissionAttributeMetadata.decommissionAttribute();

        // execute nodes decommissioning
        decommissionController.handleNodesDecommissionRequest(
            nodesWithDecommissionAttribute(state, decommissionAttribute, false),
            "nodes-decommissioned",
            TimeValue.timeValueSeconds(30L), // TODO - read timeout from request while integrating with API
            new ActionListener<Void>() {
                @Override
                public void onResponse(Void unused) {
                    clearVotingConfigExclusionAndUpdateStatus(true);
                }

                @Override
                public void onFailure(Exception e) {
                    clearVotingConfigExclusionAndUpdateStatus(false);
                }
            }
        );
    }

    private void clearVotingConfigExclusionAndUpdateStatus(boolean decommissionSuccessful) {
        ActionListener<Void> statusUpdateListener = new ActionListener<Void>() {
            @Override
            public void onResponse(Void unused) {
                logger.info("successful updated decommission status with [{}]",
                    decommissionSuccessful ? DecommissionStatus.DECOMMISSION_SUCCESSFUL : DecommissionStatus.DECOMMISSION_FAILED);
            }

            @Override
            public void onFailure(Exception e) {
                logger.error("failed to update the decommission status");
            }
        };
        decommissionController.clearVotingConfigExclusion(
            new ActionListener<Void>() {
                @Override
                public void onResponse(Void unused) {
                    DecommissionStatus updateStatusWith = decommissionSuccessful? DecommissionStatus.DECOMMISSION_SUCCESSFUL : DecommissionStatus.DECOMMISSION_FAILED;
                    decommissionController.updateMetadataWithDecommissionStatus(updateStatusWith, statusUpdateListener);
                }

                @Override
                public void onFailure(Exception e) {
                    decommissionController.updateMetadataWithDecommissionStatus(DecommissionStatus.DECOMMISSION_FAILED, statusUpdateListener);
                }
            }
        );
    }

    public Set<DiscoveryNode> nodesWithDecommissionAttribute(
        ClusterState clusterState,
        DecommissionAttribute decommissionAttribute,
        boolean onlyClusterManagerNodes
    ) {
        Set<DiscoveryNode> nodesWithDecommissionAttribute = new HashSet<>();
        final Predicate<DiscoveryNode> shouldDecommissionNodePredicate = discoveryNode -> nodeHasDecommissionedAttribute(
            discoveryNode,
            decommissionAttribute
        );
        Iterator<DiscoveryNode> nodesIter = onlyClusterManagerNodes? clusterState.nodes().getClusterManagerNodes().valuesIt() :
            clusterState.nodes().getNodes().valuesIt();

        while (nodesIter.hasNext()) {
            final DiscoveryNode node = nodesIter.next();
            if (shouldDecommissionNodePredicate.test(node)) {
                nodesWithDecommissionAttribute.add(node);
            }
        }
        return nodesWithDecommissionAttribute;
    }

    private static boolean nodeHasDecommissionedAttribute(DiscoveryNode discoveryNode, DecommissionAttribute decommissionAttribute) {
        return discoveryNode.getAttributes().get(decommissionAttribute.attributeName()).equals(decommissionAttribute.attributeValue());
    }

    private static void validateAwarenessAttribute(
        final DecommissionAttribute decommissionAttribute,
        List<String> awarenessAttributes,
        Map<String, List<String>> forcedAwarenessAttributes
    ) {
        String msg = null;
        if (awarenessAttributes == null) {
            msg =  "awareness attribute not set to the cluster.";
        }
        else if (forcedAwarenessAttributes == null) {
            msg = "forced awareness attribute not set to the cluster.";
        }
        else if (!awarenessAttributes.contains(decommissionAttribute.attributeName())) {
            msg = "invalid awareness attribute requested for decommissioning";
        }
        else if (!forcedAwarenessAttributes.containsKey(decommissionAttribute.attributeName())) {
            msg = "forced awareness attribute [" + forcedAwarenessAttributes.toString() + "] doesn't have the decommissioning attribute";
        }
        else if (!forcedAwarenessAttributes.get(decommissionAttribute.attributeName()).contains(decommissionAttribute.attributeValue()) ) {
            msg = "invalid awareness attribute value requested for decommissioning. Set forced awareness values before to decommission";
        }

        if (msg != null) {
            throw new DecommissionFailedException(decommissionAttribute, msg);
        }
    }

    private static void ensureNoAwarenessAttributeDecommissioned(
        DecommissionAttributeMetadata decommissionAttributeMetadata,
        DecommissionAttribute decommissionAttribute
    ) {
        // If the previous decommission request failed, we will allow the request to pass this check
        if (decommissionAttributeMetadata != null
            && !decommissionAttributeMetadata.status().equals(DecommissionStatus.DECOMMISSION_FAILED)) {
            throw new DecommissionFailedException(
                decommissionAttribute,
                "one awareness attribute already decommissioned, recommission before triggering another decommission"
            );
        }
    }
}<|MERGE_RESOLUTION|>--- conflicted
+++ resolved
@@ -136,13 +136,8 @@
     ) {
         // validates if the correct awareness attributes and forced awareness attribute set to the cluster before initiating decommission action
         validateAwarenessAttribute(decommissionAttribute, awarenessAttributes, forcedAwarenessAttributes);
-<<<<<<< HEAD
-        DecommissionAttributeMetadata decommissionAttributeMetadata = state.metadata().custom(DecommissionAttributeMetadata.TYPE);
-=======
-
         DecommissionAttributeMetadata decommissionAttributeMetadata = state.metadata().custom(DecommissionAttributeMetadata.TYPE);
         // validates that there's no inflight decommissioning or already executed decommission in place
->>>>>>> 34800c57
         ensureNoAwarenessAttributeDecommissioned(decommissionAttributeMetadata, decommissionAttribute);
 
         logger.info("initiating awareness attribute [{}] decommissioning", decommissionAttribute.toString());
