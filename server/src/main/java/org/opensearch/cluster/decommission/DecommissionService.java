/*
 * SPDX-License-Identifier: Apache-2.0
 *
 * The OpenSearch Contributors require contributions made to
 * this file be licensed under the Apache-2.0 license or a
 * compatible open source license.
 */

package org.opensearch.cluster.decommission;

import org.apache.logging.log4j.LogManager;
import org.apache.logging.log4j.Logger;
import org.apache.logging.log4j.message.ParameterizedMessage;
import org.opensearch.action.ActionListener;
import org.opensearch.action.admin.cluster.decommission.awareness.put.DecommissionResponse;
import org.opensearch.cluster.ClusterState;
import org.opensearch.cluster.ClusterStateUpdateTask;
import org.opensearch.cluster.NotClusterManagerException;
import org.opensearch.cluster.ack.ClusterStateUpdateResponse;
import org.opensearch.cluster.coordination.CoordinationMetadata;
import org.opensearch.cluster.metadata.Metadata;
import org.opensearch.cluster.node.DiscoveryNode;
import org.opensearch.cluster.routing.allocation.AllocationService;
import org.opensearch.cluster.service.ClusterService;
import org.opensearch.common.Priority;
import org.opensearch.common.inject.Inject;
import org.opensearch.common.settings.ClusterSettings;
import org.opensearch.common.settings.Settings;
import org.opensearch.common.unit.TimeValue;
import org.opensearch.threadpool.ThreadPool;
import org.opensearch.transport.TransportService;

import java.util.HashMap;
import java.util.HashSet;
import java.util.Iterator;
import java.util.List;
import java.util.Map;
import java.util.Set;
import java.util.function.Predicate;
import java.util.stream.Collectors;

import static org.opensearch.cluster.routing.allocation.decider.AwarenessAllocationDecider.CLUSTER_ROUTING_ALLOCATION_AWARENESS_ATTRIBUTE_SETTING;
import static org.opensearch.cluster.routing.allocation.decider.AwarenessAllocationDecider.CLUSTER_ROUTING_ALLOCATION_AWARENESS_FORCE_GROUP_SETTING;

/**
 * Service responsible for entire lifecycle of decommissioning and recommissioning an awareness attribute.
 * <p>
 * Whenever a cluster manager initiates operation to decommission an awareness attribute,
 * the service makes the best attempt to perform the following task -
 * <ul>
 * <li>Initiates nodes decommissioning by adding custom metadata with the attribute and state as {@link DecommissionStatus#INIT}</li>
 * <li>Remove cluster-manager eligible nodes from voting config </li>
 * <li>Triggers weigh away for nodes having given awareness attribute to drain. This marks the decommission status as {@link DecommissionStatus#IN_PROGRESS}</li>
 * <li>Once weighed away, the service triggers nodes decommission</li>
 * <li>Once the decommission is successful, the service clears the voting config and marks the status as {@link DecommissionStatus#SUCCESSFUL}</li>
 * <li>If service fails at any step, it would mark the status as {@link DecommissionStatus#FAILED}</li>
 * </ul>
 *
 * @opensearch.internal
 */
public class DecommissionService {

    private static final Logger logger = LogManager.getLogger(DecommissionService.class);

    private final ClusterService clusterService;
    private final TransportService transportService;
    private final ThreadPool threadPool;
    private final DecommissionController decommissionController;
    private volatile List<String> awarenessAttributes;
    private volatile Map<String, List<String>> forcedAwarenessAttributes;

    @Inject
    public DecommissionService(
        Settings settings,
        ClusterSettings clusterSettings,
        ClusterService clusterService,
        TransportService transportService,
        ThreadPool threadPool,
        AllocationService allocationService
    ) {
        this.clusterService = clusterService;
        this.transportService = transportService;
        this.threadPool = threadPool;
        this.decommissionController = new DecommissionController(clusterService, transportService, allocationService, threadPool);
        this.awarenessAttributes = CLUSTER_ROUTING_ALLOCATION_AWARENESS_ATTRIBUTE_SETTING.get(settings);
        clusterSettings.addSettingsUpdateConsumer(CLUSTER_ROUTING_ALLOCATION_AWARENESS_ATTRIBUTE_SETTING, this::setAwarenessAttributes);

        setForcedAwarenessAttributes(CLUSTER_ROUTING_ALLOCATION_AWARENESS_FORCE_GROUP_SETTING.get(settings));
        clusterSettings.addSettingsUpdateConsumer(
            CLUSTER_ROUTING_ALLOCATION_AWARENESS_FORCE_GROUP_SETTING,
            this::setForcedAwarenessAttributes
        );
    }

    private void setAwarenessAttributes(List<String> awarenessAttributes) {
        this.awarenessAttributes = awarenessAttributes;
    }

    private void setForcedAwarenessAttributes(Settings forceSettings) {
        Map<String, List<String>> forcedAwarenessAttributes = new HashMap<>();
        Map<String, Settings> forceGroups = forceSettings.getAsGroups();
        for (Map.Entry<String, Settings> entry : forceGroups.entrySet()) {
            List<String> aValues = entry.getValue().getAsList("values");
            if (aValues.size() > 0) {
                forcedAwarenessAttributes.put(entry.getKey(), aValues);
            }
        }
        this.forcedAwarenessAttributes = forcedAwarenessAttributes;
    }

    /**
     * Starts the new decommission request and registers the metadata with status as {@link DecommissionStatus#INIT}
     * or the last known status if not {@link DecommissionStatus#FAILED}
     * Once the status is updated, it tries to exclude to-be-decommissioned cluster manager nodes from Voting Configuration
     *
     * @param decommissionAttribute register decommission attribute in the metadata request
     * @param listener register decommission listener
     */
    public synchronized void startDecommissionAction(
        final DecommissionAttribute decommissionAttribute,
        final ActionListener<DecommissionResponse> listener
    ) {
        // validates if correct awareness attributes and forced awareness attribute set to the cluster before starting action
        validateAwarenessAttribute(decommissionAttribute, awarenessAttributes, forcedAwarenessAttributes);

        // register the metadata with status as DECOMMISSION_INIT as first step
        clusterService.submitStateUpdateTask("decommission [" + decommissionAttribute + "]", new ClusterStateUpdateTask(Priority.URGENT) {
            @Override
            public ClusterState execute(ClusterState currentState) throws Exception {
                Metadata metadata = currentState.metadata();
                Metadata.Builder mdBuilder = Metadata.builder(metadata);
                DecommissionAttributeMetadata decommissionAttributeMetadata = metadata.custom(DecommissionAttributeMetadata.TYPE);
<<<<<<< HEAD
                // check if the same attribute is requested for decommission and currently not FAILED or SUCCESS, then return the current state as is
                if (decommissionAttributeMetadata != null
                    && decommissionAttributeMetadata.decommissionAttribute().equals(decommissionAttribute)
                    && !decommissionAttributeMetadata.status().equals(DecommissionStatus.FAILED)
                    && !decommissionAttributeMetadata.status().equals(DecommissionStatus.SUCCESSFUL)
                ) {
=======
                // check if the same attribute is requested for decommission and currently not FAILED or SUCCESS, then return the current
                // state as is
                if (decommissionAttributeMetadata != null
                    && decommissionAttributeMetadata.decommissionAttribute().equals(decommissionAttribute)
                    && !decommissionAttributeMetadata.status().equals(DecommissionStatus.FAILED)
                    && !decommissionAttributeMetadata.status().equals(DecommissionStatus.SUCCESSFUL)) {
>>>>>>> 054cb5a0
                    logger.info("re-request received for decommissioning [{}], will not update state", decommissionAttribute);
                    return currentState;
                }
                // check the request sanity and reject the request if there's any inflight or successful request already present
                ensureNoInflightRequest(decommissionAttributeMetadata, decommissionAttribute);
                decommissionAttributeMetadata = new DecommissionAttributeMetadata(decommissionAttribute);
                mdBuilder.putCustom(DecommissionAttributeMetadata.TYPE, decommissionAttributeMetadata);
                logger.info("registering decommission metadata [{}] to execute action", decommissionAttributeMetadata.toString());
                return ClusterState.builder(currentState).metadata(mdBuilder).build();
            }

            @Override
            public void onFailure(String source, Exception e) {
                logger.error(
                    () -> new ParameterizedMessage(
                        "failed to start decommission action for attribute [{}]",
                        decommissionAttribute.toString()
                    ),
                    e
                );
                listener.onFailure(e);
            }

            @Override
            public void clusterStateProcessed(String source, ClusterState oldState, ClusterState newState) {
                DecommissionAttributeMetadata decommissionAttributeMetadata = newState.metadata()
                    .custom(DecommissionAttributeMetadata.TYPE);
                assert decommissionAttribute.equals(decommissionAttributeMetadata.decommissionAttribute());
                decommissionClusterManagerNodes(decommissionAttributeMetadata.decommissionAttribute(), listener);
            }
        });
    }

    private synchronized void decommissionClusterManagerNodes(
        final DecommissionAttribute decommissionAttribute,
        ActionListener<DecommissionResponse> listener
    ) {
        ClusterState state = clusterService.getClusterApplierService().state();
        Set<DiscoveryNode> clusterManagerNodesToBeDecommissioned = filterNodesWithDecommissionAttribute(state, decommissionAttribute, true);
        // This check doesn't seem to be needed as exclusion automatically shrinks the config before sending the response.
        // We can guarantee that because of exclusion there wouldn't be a quorum loss and if the service gets a successful response,
        // we are certain that the config is updated and nodes are ready to be kicked out.
        // Please add comment if you feel there could be a edge case here.
        // try {
        // // this is a sanity check that the cluster will not go into a quorum loss state because of exclusion
        // ensureNoQuorumLossDueToDecommissioning(
        // decommissionAttribute,
        // clusterManagerNodesToBeDecommissioned,
        // state.getLastCommittedConfiguration()
        // );
        // } catch (DecommissioningFailedException dfe) {
        // listener.onFailure(dfe);
        // decommissionController.updateMetadataWithDecommissionStatus(DecommissionStatus.FAILED, statusUpdateListener());
        // return;
        // }

        ActionListener<Void> exclusionListener = new ActionListener<Void>() {
            @Override
            public void onResponse(Void unused) {
                if (transportService.getLocalNode().isClusterManagerNode()
                    && !nodeHasDecommissionedAttribute(transportService.getLocalNode(), decommissionAttribute)) {
                    logger.info("will attempt to fail decommissioned nodes as local node is eligible to process the request");
                    // we are good here to send the response now as the request is processed by an eligible active leader
                    // and to-be-decommissioned cluster manager is no more part of Voting Configuration
                    listener.onResponse(new DecommissionResponse(true));
                    failDecommissionedNodes(clusterService.getClusterApplierService().state());
                } else {
                    // explicitly calling listener.onFailure with NotClusterManagerException as we can certainly say that
                    // the local cluster manager node will be abdicated and soon will no longer be cluster manager.
                    // this will ensure that request is retried until cluster manager times out
                    logger.info(
                        "local node is not eligible to process the request, "
                            + "throwing NotClusterManagerException to attempt a retry on an eligible node"
                    );
                    listener.onFailure(
                        new NotClusterManagerException(
                            "node ["
                                + transportService.getLocalNode().toString()
                                + "] not eligible to execute decommission request. Will retry until timeout."
                        )
                    );
                }
            }

            @Override
            public void onFailure(Exception e) {
                listener.onFailure(e);
                // attempting to mark the status as FAILED
                decommissionController.updateMetadataWithDecommissionStatus(DecommissionStatus.FAILED, statusUpdateListener());
            }
        };

        // remove all 'to-be-decommissioned' cluster manager eligible nodes from voting config
        Set<String> nodeIdsToBeExcluded = clusterManagerNodesToBeDecommissioned.stream()
            .map(DiscoveryNode::getId)
            .collect(Collectors.toSet());

        final Predicate<ClusterState> allNodesRemoved = clusterState -> {
            final Set<String> votingConfigNodeIds = clusterState.getLastCommittedConfiguration().getNodeIds();
            return nodeIdsToBeExcluded.stream().noneMatch(votingConfigNodeIds::contains);
        };
        if (allNodesRemoved.test(clusterService.getClusterApplierService().state())) {
            exclusionListener.onResponse(null);
        } else {
            // send a transport request to exclude to-be-decommissioned cluster manager eligible nodes from voting config
            decommissionController.excludeDecommissionedNodesFromVotingConfig(nodeIdsToBeExcluded, new ActionListener<Void>() {
                @Override
                public void onResponse(Void unused) {
                    logger.info(
                        "successfully removed decommissioned cluster manager eligible nodes [{}] from voting config ",
                        clusterManagerNodesToBeDecommissioned.toString()
                    );
                    exclusionListener.onResponse(null);
                }

                @Override
                public void onFailure(Exception e) {
                    logger.debug(
                        new ParameterizedMessage("failure in removing decommissioned cluster manager eligible nodes from voting config"),
                        e
                    );
                    exclusionListener.onFailure(e);
                }
            });
        }
    }

    private void failDecommissionedNodes(ClusterState state) {
        // this method ensures no matter what, we always exit from this function after clearing the voting config exclusion
        DecommissionAttributeMetadata decommissionAttributeMetadata = state.metadata().custom(DecommissionAttributeMetadata.TYPE);
        DecommissionAttribute decommissionAttribute = decommissionAttributeMetadata.decommissionAttribute();
        decommissionController.updateMetadataWithDecommissionStatus(DecommissionStatus.IN_PROGRESS, new ActionListener<>() {
            @Override
            public void onResponse(DecommissionStatus status) {
                logger.info("updated the decommission status to [{}]", status.toString());
                // execute nodes decommissioning
                decommissionController.removeDecommissionedNodes(
                    filterNodesWithDecommissionAttribute(clusterService.getClusterApplierService().state(), decommissionAttribute, false),
                    "nodes-decommissioned",
                    TimeValue.timeValueSeconds(30L), // TODO - read timeout from request while integrating with API
                    new ActionListener<Void>() {
                        @Override
                        public void onResponse(Void unused) {
                            clearVotingConfigExclusionAndUpdateStatus(true);
                        }

                        @Override
                        public void onFailure(Exception e) {
                            clearVotingConfigExclusionAndUpdateStatus(false);
                        }
                    }
                );
            }

            @Override
            public void onFailure(Exception e) {
                logger.error(
                    () -> new ParameterizedMessage(
                        "failed to update decommission status for attribute [{}] to [{}]",
                        decommissionAttribute.toString(),
                        DecommissionStatus.IN_PROGRESS
                    ),
                    e
                );
                // since we are not able to update the status, we will clear the voting config exclusion we have set earlier
                clearVotingConfigExclusionAndUpdateStatus(false);
            }
        });
    }

    private void clearVotingConfigExclusionAndUpdateStatus(boolean decommissionSuccessful) {
        decommissionController.clearVotingConfigExclusion(new ActionListener<Void>() {
            @Override
            public void onResponse(Void unused) {
                logger.info(
                    "successfully cleared voting config exclusion after completing decommission action, proceeding to update metadata"
                );
                DecommissionStatus updateStatusWith = decommissionSuccessful ? DecommissionStatus.SUCCESSFUL : DecommissionStatus.FAILED;
                decommissionController.updateMetadataWithDecommissionStatus(updateStatusWith, statusUpdateListener());
            }

            @Override
            public void onFailure(Exception e) {
                logger.debug(
                    new ParameterizedMessage("failure in clearing voting config exclusion after processing decommission request"),
                    e
                );
                decommissionController.updateMetadataWithDecommissionStatus(DecommissionStatus.FAILED, statusUpdateListener());
            }
        });
    }

    private Set<DiscoveryNode> filterNodesWithDecommissionAttribute(
        ClusterState clusterState,
        DecommissionAttribute decommissionAttribute,
        boolean onlyClusterManagerNodes
    ) {
        Set<DiscoveryNode> nodesWithDecommissionAttribute = new HashSet<>();
        Iterator<DiscoveryNode> nodesIter = onlyClusterManagerNodes
            ? clusterState.nodes().getClusterManagerNodes().valuesIt()
            : clusterState.nodes().getNodes().valuesIt();

        while (nodesIter.hasNext()) {
            final DiscoveryNode node = nodesIter.next();
            if (nodeHasDecommissionedAttribute(node, decommissionAttribute)) {
                nodesWithDecommissionAttribute.add(node);
            }
        }
        return nodesWithDecommissionAttribute;
    }

    private static boolean nodeHasDecommissionedAttribute(DiscoveryNode discoveryNode, DecommissionAttribute decommissionAttribute) {
        return discoveryNode.getAttributes().get(decommissionAttribute.attributeName()).equals(decommissionAttribute.attributeValue());
    }

    private static void validateAwarenessAttribute(
        final DecommissionAttribute decommissionAttribute,
        List<String> awarenessAttributes,
        Map<String, List<String>> forcedAwarenessAttributes
    ) {
        String msg = null;
        if (awarenessAttributes == null) {
            msg = "awareness attribute not set to the cluster.";
        } else if (forcedAwarenessAttributes == null) {
            msg = "forced awareness attribute not set to the cluster.";
        } else if (!awarenessAttributes.contains(decommissionAttribute.attributeName())) {
            msg = "invalid awareness attribute requested for decommissioning";
        } else if (!forcedAwarenessAttributes.containsKey(decommissionAttribute.attributeName())) {
            msg = "forced awareness attribute [" + forcedAwarenessAttributes.toString() + "] doesn't have the decommissioning attribute";
        } else if (!forcedAwarenessAttributes.get(decommissionAttribute.attributeName()).contains(decommissionAttribute.attributeValue())) {
            msg = "invalid awareness attribute value requested for decommissioning. Set forced awareness values before to decommission";
        }

        if (msg != null) {
            throw new DecommissioningFailedException(decommissionAttribute, msg);
        }
    }

    private static void ensureNoInflightRequest(
        DecommissionAttributeMetadata decommissionAttributeMetadata,
        DecommissionAttribute decommissionAttribute
    ) {
        String msg = null;
        if (decommissionAttributeMetadata != null) {
            switch (decommissionAttributeMetadata.status()) {
                case SUCCESSFUL:
                    // one awareness attribute is already decommissioned. We will reject the new request
                    msg = "one awareness attribute ["
                        + decommissionAttributeMetadata.decommissionAttribute().toString()
                        + "] already successfully decommissioned, recommission before triggering another decommission";
                    break;
                case IN_PROGRESS:
                case INIT:
                    // it means the decommission has been initiated or is inflight. In that case, will fail new request
                    msg = "there's an inflight decommission request for attribute ["
                        + decommissionAttributeMetadata.decommissionAttribute().toString()
                        + "] is in progress, cannot process this request";
                    break;
                case FAILED:
                    break;
            }
        }
        if (msg != null) {
            throw new DecommissioningFailedException(decommissionAttribute, msg);
        }
    }

    private static void ensureNoQuorumLossDueToDecommissioning(
        DecommissionAttribute decommissionAttribute,
        Set<DiscoveryNode> clusterManagerNodesToBeDecommissioned,
        CoordinationMetadata.VotingConfiguration votingConfiguration
    ) {
        Set<String> clusterManagerNodesIdToBeDecommissioned = new HashSet<>();
        clusterManagerNodesToBeDecommissioned.forEach(node -> clusterManagerNodesIdToBeDecommissioned.add(node.getId()));
        if (!votingConfiguration.hasQuorum(
            votingConfiguration.getNodeIds()
                .stream()
                .filter(n -> clusterManagerNodesIdToBeDecommissioned.contains(n) == false)
                .collect(Collectors.toList())
        )) {
            throw new DecommissioningFailedException(
                decommissionAttribute,
                "cannot proceed with decommission request as cluster might go into quorum loss"
            );
        }
    }

    public void clearDecommissionStatus(final ActionListener<ClusterStateUpdateResponse> listener) {
        clusterService.submitStateUpdateTask(
                "delete_decommission",
                new ClusterStateUpdateTask(Priority.URGENT) {
                    @Override
                    public ClusterState execute(ClusterState currentState) {
                        return deleteDecommissionAttribute(currentState);
                    }

                    @Override
                    public void onFailure(String source, Exception e) {
                        logger.error(() -> new ParameterizedMessage("Failed to clear decommission attribute."), e);
                        listener.onFailure(e);
                    }

                    @Override
                    public void clusterStateProcessed(String source, ClusterState oldState, ClusterState newState) {
                        // Once the cluster state is processed we can try to recommission nodes by setting the weights for the zone.
                        // TODO Set the weights for the recommissioning zone.
                        listener.onResponse(new ClusterStateUpdateResponse(true));
                    }
                }
        );
    }

    ClusterState deleteDecommissionAttribute(final ClusterState currentState) {
        logger.info("Delete decommission request received");
        Metadata metadata = currentState.metadata();
        Metadata.Builder mdBuilder = Metadata.builder(metadata);
        mdBuilder.removeCustom(DecommissionAttributeMetadata.TYPE);
        return ClusterState.builder(currentState).metadata(mdBuilder).build();
    }

    private ActionListener<DecommissionStatus> statusUpdateListener() {
        return new ActionListener<DecommissionStatus>() {
            @Override
            public void onResponse(DecommissionStatus status) {
                logger.info("updated the decommission status to [{}]", status.toString());
            }

            @Override
            public void onFailure(Exception e) {
                logger.error("unexpected failure during status update", e);
            }
        };
    }
}<|MERGE_RESOLUTION|>--- conflicted
+++ resolved
@@ -12,7 +12,6 @@
 import org.apache.logging.log4j.Logger;
 import org.apache.logging.log4j.message.ParameterizedMessage;
 import org.opensearch.action.ActionListener;
-import org.opensearch.action.admin.cluster.decommission.awareness.put.DecommissionResponse;
 import org.opensearch.cluster.ClusterState;
 import org.opensearch.cluster.ClusterStateUpdateTask;
 import org.opensearch.cluster.NotClusterManagerException;
@@ -118,7 +117,7 @@
      */
     public synchronized void startDecommissionAction(
         final DecommissionAttribute decommissionAttribute,
-        final ActionListener<DecommissionResponse> listener
+        final ActionListener<ClusterStateUpdateResponse> listener
     ) {
         // validates if correct awareness attributes and forced awareness attribute set to the cluster before starting action
         validateAwarenessAttribute(decommissionAttribute, awarenessAttributes, forcedAwarenessAttributes);
@@ -130,21 +129,12 @@
                 Metadata metadata = currentState.metadata();
                 Metadata.Builder mdBuilder = Metadata.builder(metadata);
                 DecommissionAttributeMetadata decommissionAttributeMetadata = metadata.custom(DecommissionAttributeMetadata.TYPE);
-<<<<<<< HEAD
-                // check if the same attribute is requested for decommission and currently not FAILED or SUCCESS, then return the current state as is
-                if (decommissionAttributeMetadata != null
-                    && decommissionAttributeMetadata.decommissionAttribute().equals(decommissionAttribute)
-                    && !decommissionAttributeMetadata.status().equals(DecommissionStatus.FAILED)
-                    && !decommissionAttributeMetadata.status().equals(DecommissionStatus.SUCCESSFUL)
-                ) {
-=======
                 // check if the same attribute is requested for decommission and currently not FAILED or SUCCESS, then return the current
                 // state as is
                 if (decommissionAttributeMetadata != null
                     && decommissionAttributeMetadata.decommissionAttribute().equals(decommissionAttribute)
                     && !decommissionAttributeMetadata.status().equals(DecommissionStatus.FAILED)
                     && !decommissionAttributeMetadata.status().equals(DecommissionStatus.SUCCESSFUL)) {
->>>>>>> 054cb5a0
                     logger.info("re-request received for decommissioning [{}], will not update state", decommissionAttribute);
                     return currentState;
                 }
@@ -180,7 +170,7 @@
 
     private synchronized void decommissionClusterManagerNodes(
         final DecommissionAttribute decommissionAttribute,
-        ActionListener<DecommissionResponse> listener
+        ActionListener<ClusterStateUpdateResponse> listener
     ) {
         ClusterState state = clusterService.getClusterApplierService().state();
         Set<DiscoveryNode> clusterManagerNodesToBeDecommissioned = filterNodesWithDecommissionAttribute(state, decommissionAttribute, true);
@@ -209,7 +199,7 @@
                     logger.info("will attempt to fail decommissioned nodes as local node is eligible to process the request");
                     // we are good here to send the response now as the request is processed by an eligible active leader
                     // and to-be-decommissioned cluster manager is no more part of Voting Configuration
-                    listener.onResponse(new DecommissionResponse(true));
+                    listener.onResponse(new ClusterStateUpdateResponse(true));
                     failDecommissionedNodes(clusterService.getClusterApplierService().state());
                 } else {
                     // explicitly calling listener.onFailure with NotClusterManagerException as we can certainly say that
@@ -432,39 +422,6 @@
         }
     }
 
-    public void clearDecommissionStatus(final ActionListener<ClusterStateUpdateResponse> listener) {
-        clusterService.submitStateUpdateTask(
-                "delete_decommission",
-                new ClusterStateUpdateTask(Priority.URGENT) {
-                    @Override
-                    public ClusterState execute(ClusterState currentState) {
-                        return deleteDecommissionAttribute(currentState);
-                    }
-
-                    @Override
-                    public void onFailure(String source, Exception e) {
-                        logger.error(() -> new ParameterizedMessage("Failed to clear decommission attribute."), e);
-                        listener.onFailure(e);
-                    }
-
-                    @Override
-                    public void clusterStateProcessed(String source, ClusterState oldState, ClusterState newState) {
-                        // Once the cluster state is processed we can try to recommission nodes by setting the weights for the zone.
-                        // TODO Set the weights for the recommissioning zone.
-                        listener.onResponse(new ClusterStateUpdateResponse(true));
-                    }
-                }
-        );
-    }
-
-    ClusterState deleteDecommissionAttribute(final ClusterState currentState) {
-        logger.info("Delete decommission request received");
-        Metadata metadata = currentState.metadata();
-        Metadata.Builder mdBuilder = Metadata.builder(metadata);
-        mdBuilder.removeCustom(DecommissionAttributeMetadata.TYPE);
-        return ClusterState.builder(currentState).metadata(mdBuilder).build();
-    }
-
     private ActionListener<DecommissionStatus> statusUpdateListener() {
         return new ActionListener<DecommissionStatus>() {
             @Override
