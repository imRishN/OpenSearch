/*
 * SPDX-License-Identifier: Apache-2.0
 *
 * The OpenSearch Contributors require contributions made to
 * this file be licensed under the Apache-2.0 license or a
 * compatible open source license.
 */

/*
 * Licensed to Elasticsearch under one or more contributor
 * license agreements. See the NOTICE file distributed with
 * this work for additional information regarding copyright
 * ownership. Elasticsearch licenses this file to you under
 * the Apache License, Version 2.0 (the "License"); you may
 * not use this file except in compliance with the License.
 * You may obtain a copy of the License at
 *
 *     http://www.apache.org/licenses/LICENSE-2.0
 *
 * Unless required by applicable law or agreed to in writing,
 * software distributed under the License is distributed on an
 * "AS IS" BASIS, WITHOUT WARRANTIES OR CONDITIONS OF ANY
 * KIND, either express or implied.  See the License for the
 * specific language governing permissions and limitations
 * under the License.
 */
/*
 * Modifications Copyright OpenSearch Contributors. See
 * GitHub history for details.
 */

package org.opensearch.cluster.coordination;

import org.opensearch.LegacyESVersion;
import org.opensearch.Version;
import org.opensearch.cluster.ClusterName;
import org.opensearch.cluster.ClusterState;
import org.opensearch.cluster.ClusterStateTaskExecutor;
import org.opensearch.cluster.decommission.DecommissionAttribute;
import org.opensearch.cluster.decommission.DecommissionAttributeMetadata;
import org.opensearch.cluster.decommission.DecommissionStatus;
import org.opensearch.cluster.decommission.NodeDecommissionedException;
import org.opensearch.cluster.metadata.IndexMetadata;
import org.opensearch.cluster.metadata.Metadata;
import org.opensearch.cluster.node.DiscoveryNode;
import org.opensearch.cluster.node.DiscoveryNodeRole;
import org.opensearch.cluster.node.DiscoveryNodes;
import org.opensearch.cluster.routing.RerouteService;
import org.opensearch.cluster.routing.allocation.AllocationService;
import org.opensearch.common.UUIDs;
import org.opensearch.common.collect.List;
import org.opensearch.common.settings.Settings;
import org.opensearch.test.OpenSearchTestCase;
import org.opensearch.test.VersionUtils;

import java.util.Collections;
import java.util.HashSet;
import java.util.Map;

import static org.hamcrest.Matchers.is;
import static org.opensearch.test.VersionUtils.allVersions;
import static org.opensearch.test.VersionUtils.maxCompatibleVersion;
import static org.opensearch.test.VersionUtils.randomCompatibleVersion;
import static org.opensearch.test.VersionUtils.randomOpenSearchVersion;
import static org.opensearch.test.VersionUtils.randomVersionBetween;
import static org.hamcrest.Matchers.equalTo;
import static org.hamcrest.Matchers.hasSize;
import static org.mockito.Mockito.any;
import static org.mockito.Mockito.mock;
import static org.mockito.Mockito.when;

public class JoinTaskExecutorTests extends OpenSearchTestCase {

    public void testPreventJoinClusterWithNewerIndices() {
        Settings.builder().build();
        Metadata.Builder metaBuilder = Metadata.builder();
        IndexMetadata indexMetadata = IndexMetadata.builder("test")
            .settings(settings(Version.CURRENT))
            .numberOfShards(1)
            .numberOfReplicas(1)
            .build();
        metaBuilder.put(indexMetadata, false);
        Metadata metadata = metaBuilder.build();
        JoinTaskExecutor.ensureIndexCompatibility(Version.CURRENT, metadata);

        expectThrows(
            IllegalStateException.class,
            () -> JoinTaskExecutor.ensureIndexCompatibility(VersionUtils.getPreviousVersion(Version.CURRENT), metadata)
        );
    }

    public void testPreventJoinClusterWithUnsupportedIndices() {
        Settings.builder().build();
        Metadata.Builder metaBuilder = Metadata.builder();
        IndexMetadata indexMetadata = IndexMetadata.builder("test")
            .settings(settings(Version.fromString("5.8.0")))
            .numberOfShards(1)
            .numberOfReplicas(1)
            .build();
        metaBuilder.put(indexMetadata, false);
        Metadata metadata = metaBuilder.build();
        expectThrows(IllegalStateException.class, () -> JoinTaskExecutor.ensureIndexCompatibility(Version.CURRENT, metadata));
    }

    public void testPreventJoinClusterWithUnsupportedNodeVersions() {
        DiscoveryNodes.Builder builder = DiscoveryNodes.builder();
        final Version version = randomOpenSearchVersion(random());
        builder.add(new DiscoveryNode(UUIDs.base64UUID(), buildNewFakeTransportAddress(), version));
        builder.add(new DiscoveryNode(UUIDs.base64UUID(), buildNewFakeTransportAddress(), randomCompatibleVersion(random(), version)));
        DiscoveryNodes nodes = builder.build();

        final Version maxNodeVersion = nodes.getMaxNodeVersion();
        final Version minNodeVersion = nodes.getMinNodeVersion();
        if (maxNodeVersion.onOrAfter(LegacyESVersion.V_7_0_0)) {
            final Version tooLow = LegacyESVersion.fromString("6.7.0");
            expectThrows(IllegalStateException.class, () -> {
                if (randomBoolean()) {
                    JoinTaskExecutor.ensureNodesCompatibility(tooLow, nodes);
                } else {
                    JoinTaskExecutor.ensureNodesCompatibility(tooLow, minNodeVersion, maxNodeVersion);
                }
            });
        }

        if (minNodeVersion.onOrAfter(LegacyESVersion.V_7_0_0) && minNodeVersion.before(Version.V_3_0_0)) {
            Version oldMajor = minNodeVersion.minimumCompatibilityVersion();
            expectThrows(IllegalStateException.class, () -> JoinTaskExecutor.ensureMajorVersionBarrier(oldMajor, minNodeVersion));
        }

        final Version minGoodVersion;
        if (maxNodeVersion.compareMajor(minNodeVersion) == 0) {
            // we have to stick with the same major
            minGoodVersion = minNodeVersion;
        } else {
            Version minCompatVersion = maxNodeVersion.minimumCompatibilityVersion();
            minGoodVersion = minCompatVersion.before(allVersions().get(0)) ? allVersions().get(0) : minCompatVersion;
        }
        final Version justGood = randomVersionBetween(random(), minGoodVersion, maxCompatibleVersion(minNodeVersion));

        if (randomBoolean()) {
            JoinTaskExecutor.ensureNodesCompatibility(justGood, nodes);
        } else {
            JoinTaskExecutor.ensureNodesCompatibility(justGood, minNodeVersion, maxNodeVersion);
        }
    }

    public void testSuccess() {
        Settings.builder().build();
        Metadata.Builder metaBuilder = Metadata.builder();
        IndexMetadata indexMetadata = IndexMetadata.builder("test")
            .settings(
                settings(VersionUtils.randomVersionBetween(random(), Version.CURRENT.minimumIndexCompatibilityVersion(), Version.CURRENT))
            )
            .numberOfShards(1)
            .numberOfReplicas(1)
            .build();
        metaBuilder.put(indexMetadata, false);
        indexMetadata = IndexMetadata.builder("test1")
            .settings(
                settings(VersionUtils.randomVersionBetween(random(), Version.CURRENT.minimumIndexCompatibilityVersion(), Version.CURRENT))
            )
            .numberOfShards(1)
            .numberOfReplicas(1)
            .build();
        metaBuilder.put(indexMetadata, false);
        Metadata metadata = metaBuilder.build();
        JoinTaskExecutor.ensureIndexCompatibility(Version.CURRENT, metadata);
    }

    public void testUpdatesNodeWithNewRoles() throws Exception {
        // Node roles vary by version, and new roles are suppressed for BWC.
        // This means we can receive a join from a node that's already in the cluster but with a different set of roles:
        // the node didn't change roles, but the cluster state came via an older cluster-manager.
        // In this case we must properly process its join to ensure that the roles are correct.

        final AllocationService allocationService = mock(AllocationService.class);
        when(allocationService.adaptAutoExpandReplicas(any())).then(invocationOnMock -> invocationOnMock.getArguments()[0]);
        final RerouteService rerouteService = (reason, priority, listener) -> listener.onResponse(null);

        final JoinTaskExecutor joinTaskExecutor = new JoinTaskExecutor(Settings.EMPTY, allocationService, logger, rerouteService, null);

        final DiscoveryNode clusterManagerNode = new DiscoveryNode(UUIDs.base64UUID(), buildNewFakeTransportAddress(), Version.CURRENT);

        final DiscoveryNode actualNode = new DiscoveryNode(UUIDs.base64UUID(), buildNewFakeTransportAddress(), Version.CURRENT);
        final DiscoveryNode bwcNode = new DiscoveryNode(
            actualNode.getName(),
            actualNode.getId(),
            actualNode.getEphemeralId(),
            actualNode.getHostName(),
            actualNode.getHostAddress(),
            actualNode.getAddress(),
            actualNode.getAttributes(),
            new HashSet<>(randomSubsetOf(actualNode.getRoles())),
            actualNode.getVersion()
        );
        final ClusterState clusterState = ClusterState.builder(ClusterName.DEFAULT)
            .nodes(
                DiscoveryNodes.builder()
                    .add(clusterManagerNode)
                    .localNodeId(clusterManagerNode.getId())
                    .clusterManagerNodeId(clusterManagerNode.getId())
                    .add(bwcNode)
            )
            .build();

        final ClusterStateTaskExecutor.ClusterTasksResult<JoinTaskExecutor.Task> result = joinTaskExecutor.execute(
            clusterState,
            List.of(new JoinTaskExecutor.Task(actualNode, "test"))
        );
        assertThat(result.executionResults.entrySet(), hasSize(1));
        final ClusterStateTaskExecutor.TaskResult taskResult = result.executionResults.values().iterator().next();
        assertTrue(taskResult.isSuccess());

        assertThat(result.resultingState.getNodes().get(actualNode.getId()).getRoles(), equalTo(actualNode.getRoles()));
    }

    /**
     * Validate isBecomeClusterManagerTask() can identify "become cluster manager task" properly
     */
    public void testIsBecomeClusterManagerTask() {
        JoinTaskExecutor.Task joinTaskOfMaster = JoinTaskExecutor.newBecomeMasterTask();
        assertThat(joinTaskOfMaster.isBecomeClusterManagerTask(), is(true));
        JoinTaskExecutor.Task joinTaskOfClusterManager = JoinTaskExecutor.newBecomeClusterManagerTask();
        assertThat(joinTaskOfClusterManager.isBecomeClusterManagerTask(), is(true));
    }

    public void testJoinClusterWithNoDecommission() {
        Settings.builder().build();
        Metadata.Builder metaBuilder = Metadata.builder();
        Metadata metadata = metaBuilder.build();
        DiscoveryNode discoveryNode = newDiscoveryNode(Collections.singletonMap("zone", "zone-2"));
        JoinTaskExecutor.ensureNodeCommissioned(discoveryNode, metadata);
    }

    public void testPreventJoinClusterWithDecommission() {
        Settings.builder().build();
        DecommissionAttribute decommissionAttribute = new DecommissionAttribute("zone", "zone-1");
<<<<<<< HEAD
        DecommissionStatus decommissionStatus = randomFrom(DecommissionStatus.IN_PROGRESS, DecommissionStatus.SUCCESSFUL);
=======
        DecommissionStatus decommissionStatus = randomFrom(
            DecommissionStatus.INIT,
            DecommissionStatus.IN_PROGRESS,
            DecommissionStatus.SUCCESSFUL
        );
>>>>>>> b4de2c75
        DecommissionAttributeMetadata decommissionAttributeMetadata = new DecommissionAttributeMetadata(
            decommissionAttribute,
            decommissionStatus
        );
        Metadata metadata = Metadata.builder().decommissionAttributeMetadata(decommissionAttributeMetadata).build();
        DiscoveryNode discoveryNode = newDiscoveryNode(Collections.singletonMap("zone", "zone-1"));
        expectThrows(NodeDecommissionedException.class, () -> JoinTaskExecutor.ensureNodeCommissioned(discoveryNode, metadata));
    }

    public void testJoinClusterWithDifferentDecommission() {
        Settings.builder().build();
        DecommissionAttribute decommissionAttribute = new DecommissionAttribute("zone", "zone-1");
        DecommissionStatus decommissionStatus = randomFrom(DecommissionStatus.values());
        DecommissionAttributeMetadata decommissionAttributeMetadata = new DecommissionAttributeMetadata(
            decommissionAttribute,
            decommissionStatus
        );
        Metadata metadata = Metadata.builder().decommissionAttributeMetadata(decommissionAttributeMetadata).build();

        DiscoveryNode discoveryNode = newDiscoveryNode(Collections.singletonMap("zone", "zone-2"));
        JoinTaskExecutor.ensureNodeCommissioned(discoveryNode, metadata);
    }

<<<<<<< HEAD
    public void testJoinClusterWithDecommissionFailedOrInitOrRecommission() {
        Settings.builder().build();
        DecommissionAttribute decommissionAttribute = new DecommissionAttribute("zone", "zone-1");
        DecommissionStatus decommissionStatus = randomFrom(DecommissionStatus.INIT, DecommissionStatus.FAILED);
        DecommissionAttributeMetadata decommissionAttributeMetadata = new DecommissionAttributeMetadata(
            decommissionAttribute,
            decommissionStatus
=======
    public void testJoinClusterWithDecommissionFailed() {
        Settings.builder().build();
        DecommissionAttribute decommissionAttribute = new DecommissionAttribute("zone", "zone-1");
        DecommissionAttributeMetadata decommissionAttributeMetadata = new DecommissionAttributeMetadata(
            decommissionAttribute,
            DecommissionStatus.FAILED
>>>>>>> b4de2c75
        );
        Metadata metadata = Metadata.builder().decommissionAttributeMetadata(decommissionAttributeMetadata).build();

        DiscoveryNode discoveryNode = newDiscoveryNode(Collections.singletonMap("zone", "zone-1"));
        JoinTaskExecutor.ensureNodeCommissioned(discoveryNode, metadata);
    }

    private DiscoveryNode newDiscoveryNode(Map<String, String> attributes) {
        return new DiscoveryNode(
            randomAlphaOfLength(10),
            randomAlphaOfLength(10),
            buildNewFakeTransportAddress(),
            attributes,
            Collections.singleton(DiscoveryNodeRole.CLUSTER_MANAGER_ROLE),
            Version.CURRENT
        );
    }
}<|MERGE_RESOLUTION|>--- conflicted
+++ resolved
@@ -235,15 +235,11 @@
     public void testPreventJoinClusterWithDecommission() {
         Settings.builder().build();
         DecommissionAttribute decommissionAttribute = new DecommissionAttribute("zone", "zone-1");
-<<<<<<< HEAD
-        DecommissionStatus decommissionStatus = randomFrom(DecommissionStatus.IN_PROGRESS, DecommissionStatus.SUCCESSFUL);
-=======
         DecommissionStatus decommissionStatus = randomFrom(
             DecommissionStatus.INIT,
             DecommissionStatus.IN_PROGRESS,
             DecommissionStatus.SUCCESSFUL
         );
->>>>>>> b4de2c75
         DecommissionAttributeMetadata decommissionAttributeMetadata = new DecommissionAttributeMetadata(
             decommissionAttribute,
             decommissionStatus
@@ -267,22 +263,12 @@
         JoinTaskExecutor.ensureNodeCommissioned(discoveryNode, metadata);
     }
 
-<<<<<<< HEAD
-    public void testJoinClusterWithDecommissionFailedOrInitOrRecommission() {
-        Settings.builder().build();
-        DecommissionAttribute decommissionAttribute = new DecommissionAttribute("zone", "zone-1");
-        DecommissionStatus decommissionStatus = randomFrom(DecommissionStatus.INIT, DecommissionStatus.FAILED);
-        DecommissionAttributeMetadata decommissionAttributeMetadata = new DecommissionAttributeMetadata(
-            decommissionAttribute,
-            decommissionStatus
-=======
     public void testJoinClusterWithDecommissionFailed() {
         Settings.builder().build();
         DecommissionAttribute decommissionAttribute = new DecommissionAttribute("zone", "zone-1");
         DecommissionAttributeMetadata decommissionAttributeMetadata = new DecommissionAttributeMetadata(
             decommissionAttribute,
             DecommissionStatus.FAILED
->>>>>>> b4de2c75
         );
         Metadata metadata = Metadata.builder().decommissionAttributeMetadata(decommissionAttributeMetadata).build();
 
