/*
 * SPDX-License-Identifier: Apache-2.0
 *
 * The OpenSearch Contributors require contributions made to
 * this file be licensed under the Apache-2.0 license or a
 * compatible open source license.
 */

package org.opensearch.cluster.decommission;

import org.junit.After;
import org.junit.AfterClass;
import org.junit.Before;
import org.junit.BeforeClass;
import org.opensearch.OpenSearchTimeoutException;
import org.opensearch.Version;
import org.opensearch.action.ActionListener;
import org.opensearch.action.admin.cluster.configuration.TransportAddVotingConfigExclusionsAction;
import org.opensearch.action.admin.cluster.configuration.TransportAddVotingConfigExclusionsActionTests;
import org.opensearch.action.admin.cluster.configuration.TransportClearVotingConfigExclusionsAction;
import org.opensearch.action.support.ActionFilters;
import org.opensearch.cluster.ClusterName;
import org.opensearch.cluster.ClusterState;
import org.opensearch.cluster.coordination.CoordinationMetadata.VotingConfigExclusion;
import org.opensearch.cluster.ClusterStateObserver;
import org.opensearch.cluster.ClusterStateUpdateTask;
import org.opensearch.cluster.ack.ClusterStateUpdateResponse;
import org.opensearch.cluster.coordination.CoordinationMetadata;
import org.opensearch.cluster.metadata.DecommissionAttributeMetadata;
import org.opensearch.cluster.metadata.IndexNameExpressionResolver;
import org.opensearch.cluster.metadata.Metadata;
import org.opensearch.cluster.node.DiscoveryNode;
import org.opensearch.cluster.node.DiscoveryNodeRole;
import org.opensearch.cluster.node.DiscoveryNodes;
import org.opensearch.cluster.routing.allocation.AllocationService;
import org.opensearch.cluster.service.ClusterService;
import org.opensearch.common.collect.ImmutableOpenMap;
import org.opensearch.common.settings.ClusterSettings;
import org.opensearch.common.settings.Settings;
import org.opensearch.common.unit.TimeValue;
import org.opensearch.common.util.concurrent.ThreadContext;
import org.opensearch.test.OpenSearchTestCase;
import org.opensearch.test.transport.MockTransport;
import org.opensearch.threadpool.TestThreadPool;
import org.opensearch.threadpool.ThreadPool;
import org.opensearch.transport.TransportService;

import java.util.ArrayList;
import java.util.Arrays;
import java.util.Collections;
import java.util.HashSet;
import java.util.List;
import java.util.Map;
import java.util.Set;
import java.util.concurrent.CountDownLatch;
import java.util.concurrent.TimeUnit;
import java.util.stream.Collectors;
import java.util.stream.StreamSupport;

import static java.util.Collections.emptyMap;
import static java.util.Collections.emptySet;
import static java.util.Collections.singletonMap;
import static org.hamcrest.Matchers.contains;
import static org.hamcrest.Matchers.empty;
import static org.hamcrest.Matchers.instanceOf;
import static org.hamcrest.Matchers.sameInstance;
<<<<<<< HEAD
import static org.mockito.ArgumentMatchers.any;
import static org.mockito.ArgumentMatchers.eq;
import static org.mockito.Mockito.mock;
import static org.mockito.Mockito.when;
=======
import static org.hamcrest.Matchers.startsWith;
import static org.mockito.ArgumentMatchers.any;
import static org.mockito.ArgumentMatchers.eq;
import static org.mockito.Mockito.mock;
import static org.mockito.Mockito.never;
import static org.mockito.Mockito.verify;
import static org.mockito.Mockito.when;
import static org.opensearch.action.admin.cluster.configuration.TransportAddVotingConfigExclusionsAction.MAXIMUM_VOTING_CONFIG_EXCLUSIONS_SETTING;
>>>>>>> 4e8394a8
import static org.opensearch.cluster.ClusterState.builder;
import static org.opensearch.cluster.OpenSearchAllocationTestCase.createAllocationService;
import static org.opensearch.test.ClusterServiceUtils.createClusterService;
import static org.opensearch.test.ClusterServiceUtils.setState;

public class DecommissionControllerTests extends OpenSearchTestCase {

    private ThreadPool threadPool;
    private ClusterService clusterService;
<<<<<<< HEAD
=======
    private TransportService transportService;
>>>>>>> 4e8394a8
    private AllocationService allocationService;
    private DecommissionController decommissionController;
    private ClusterSettings clusterSettings;

    @Override
    public void setUp() throws Exception {
        super.setUp();
        threadPool = new TestThreadPool("test", Settings.EMPTY);
        clusterService = createClusterService(threadPool);
        allocationService = createAllocationService();
<<<<<<< HEAD
=======
    }

    @Before
    public void setTransportServiceAndDefaultClusterState() {
>>>>>>> 4e8394a8
        ClusterState clusterState = ClusterState.builder(new ClusterName("test")).build();
        logger.info("--> adding five nodes on same zone_1");
        clusterState = addNodes(clusterState, "zone_1", "node1", "node2", "node3", "node4", "node5");
        logger.info("--> adding five nodes on same zone_2");
        clusterState = addNodes(clusterState, "zone_2", "node6", "node7", "node8", "node9", "node10");
        logger.info("--> adding five nodes on same zone_3");
        clusterState = addNodes(clusterState, "zone_3", "node11", "node12", "node13", "node14", "node15");
        clusterState = setLocalNodeAsClusterManagerNode(clusterState, "node1");
<<<<<<< HEAD
        final ClusterState.Builder builder = builder(clusterState);
        setState(clusterService, builder);
        decommissionController = new DecommissionController(clusterService, allocationService, threadPool);
        clusterStateObserver = new ClusterStateObserver(clusterService, null, logger, threadPool.getThreadContext());
    }

    public void testRemoveNodesForDecommissionRequest() throws InterruptedException{
        final CountDownLatch countDownLatch = new CountDownLatch(1);
=======
        clusterState = setThreeNodesInVotingConfig(clusterState);
        final ClusterState.Builder builder = builder(clusterState);
        setState(
            clusterService,
            builder
        );
        final MockTransport transport = new MockTransport();
        transportService = transport.createTransportService(
            Settings.EMPTY,
            threadPool,
            TransportService.NOOP_TRANSPORT_INTERCEPTOR,
            boundTransportAddress -> clusterService.state().nodes().get("node1"),
            null,
            emptySet()
        );

        final Settings.Builder nodeSettingsBuilder = Settings.builder();
        final Settings nodeSettings = nodeSettingsBuilder.build();
        clusterSettings = new ClusterSettings(nodeSettings, ClusterSettings.BUILT_IN_CLUSTER_SETTINGS);

        new TransportAddVotingConfigExclusionsAction(
            nodeSettings,
            clusterSettings,
            transportService,
            clusterService,
            threadPool,
            new ActionFilters(emptySet()),
            new IndexNameExpressionResolver(new ThreadContext(Settings.EMPTY))
        ); // registers action

        new TransportClearVotingConfigExclusionsAction(
            transportService,
            clusterService,
            threadPool,
            new ActionFilters(emptySet()),
            new IndexNameExpressionResolver(new ThreadContext(Settings.EMPTY))
        ); // registers action

        transportService.start();
        transportService.acceptIncomingRequests();
        decommissionController = new DecommissionController(clusterService, transportService, allocationService, threadPool);
    }

    @After
    public void shutdownThreadPoolAndClusterService() {
        clusterService.stop();
        threadPool.shutdown();
    }

    public void testAddNodesToVotingConfigExclusion() throws InterruptedException {
        final CountDownLatch countDownLatch = new CountDownLatch(1);
        Set<String> nodesToRemoveFromVotingConfig = Collections.singleton(randomFrom("node1", "node6", "node11"));
        decommissionController.excludeDecommissionedNodesFromVotingConfig(
            nodesToRemoveFromVotingConfig,
            new ActionListener<Void>() {
                @Override
                public void onResponse(Void unused) {
                    countDownLatch.countDown();
                }
>>>>>>> 4e8394a8

                @Override
                public void onFailure(Exception e) {
                    fail("unexpected failure occurred while removing node from voting config " +  e);
                }
            }
        );
        assertTrue(countDownLatch.await(30, TimeUnit.SECONDS));
        clusterService.getClusterApplierService().state().getVotingConfigExclusions().forEach(vce -> {
            assertTrue(nodesToRemoveFromVotingConfig.contains(vce.getNodeName()));
            assertEquals(nodesToRemoveFromVotingConfig.size(), 1);
        });
    }

    public void testClearVotingConfigExclusions() throws InterruptedException {
        final CountDownLatch countDownLatch = new CountDownLatch(1);
        decommissionController.clearVotingConfigExclusion(new ActionListener<Void>() {
            @Override
<<<<<<< HEAD
            public void onResponse(ClusterStateUpdateResponse clusterStateUpdateResponse) {
                countDownLatch.countDown();
                logger.info("test");
=======
            public void onResponse(Void unused) {
                countDownLatch.countDown();
>>>>>>> 4e8394a8
            }

            @Override
            public void onFailure(Exception e) {
                fail("unexpected failure occurred while clearing voting config exclusion" +  e);
            }
<<<<<<< HEAD
        };
        decommissionController.handleNodesDecommissionRequest(
            nodesToBeRemoved,
            "unit-test",
            TimeValue.timeValueSeconds(29L),
            actionListener
=======
        });
        assertTrue(countDownLatch.await(30, TimeUnit.SECONDS));
        assertThat(clusterService.getClusterApplierService().state().getVotingConfigExclusions(), empty());
    }


    public void testNodesRemovedForDecommissionRequestSuccessfulResponse() throws InterruptedException {
        final CountDownLatch countDownLatch = new CountDownLatch(1);
        Set<DiscoveryNode> nodesToBeRemoved = new HashSet<>();
        nodesToBeRemoved.add(clusterService.state().nodes().get("node11"));
        nodesToBeRemoved.add(clusterService.state().nodes().get("node12"));
        nodesToBeRemoved.add(clusterService.state().nodes().get("node13"));
        nodesToBeRemoved.add(clusterService.state().nodes().get("node14"));
        nodesToBeRemoved.add(clusterService.state().nodes().get("node15"));

        decommissionController.handleNodesDecommissionRequest(
            nodesToBeRemoved,
            "unit-test",
            TimeValue.timeValueSeconds(30L),
            new ActionListener<Void>() {
                @Override
                public void onResponse(Void unused) {
                    countDownLatch.countDown();
                }

                @Override
                public void onFailure(Exception e) {
                    fail("there shouldn't have been any failure");
                }
            }
>>>>>>> 4e8394a8
        );
        clusterStateObserver.waitForNextChange(new UpdateClusterStateForDecommission(countDownLatch, nodesToBeRemoved));

        assertTrue(countDownLatch.await(30, TimeUnit.SECONDS));
<<<<<<< HEAD
        ClusterState state = clusterService.getClusterApplierService().state();
        assertEquals(clusterService.getClusterApplierService().state().nodes().getDataNodes().size(), 10);
=======
        // test all 5 nodes removed and cluster has 10 nodes
        Set<DiscoveryNode> nodes = StreamSupport.stream(
            clusterService.getClusterApplierService().state().nodes().spliterator(), false
        ).collect(Collectors.toSet());
        assertEquals(nodes.size(), 10);
        // test no nodes part of zone-3
        for (DiscoveryNode node : nodes) {
            assertNotEquals(node.getAttributes().get("zone"), "zone-1");
        }
>>>>>>> 4e8394a8
    }

    public void testTimesOut() throws InterruptedException {
        final CountDownLatch countDownLatch = new CountDownLatch(1);
        Set<DiscoveryNode> nodesToBeRemoved = new HashSet<>();
        nodesToBeRemoved.add(clusterService.state().nodes().get("node11"));
        nodesToBeRemoved.add(clusterService.state().nodes().get("node12"));
        nodesToBeRemoved.add(clusterService.state().nodes().get("node13"));
        nodesToBeRemoved.add(clusterService.state().nodes().get("node14"));
        nodesToBeRemoved.add(clusterService.state().nodes().get("node15"));
        decommissionController.handleNodesDecommissionRequest(
            nodesToBeRemoved,
            "unit-test",
            TimeValue.timeValueMillis(2),
            new ActionListener<Void>() {
                @Override
                public void onResponse(Void unused) {
                    fail("response shouldn't have been called");
                }

<<<<<<< HEAD
    private ClusterState addClusterManagerNode(ClusterState clusterState, String zone, String nodeId) {
        DiscoveryNodes.Builder nodeBuilder = DiscoveryNodes.builder(clusterState.nodes());
        nodeBuilder.add(newClusterManagerNode(nodeId, singletonMap("zone", zone)));
        clusterState = ClusterState.builder(clusterState).nodes(nodeBuilder).build();
        return clusterState;
    }

    private ClusterState setLocalNodeAsClusterManagerNode(ClusterState clusterState, String nodeId) {
        DiscoveryNodes.Builder nodeBuilder = DiscoveryNodes.builder(clusterState.nodes());
        nodeBuilder.localNodeId(nodeId);
        nodeBuilder.clusterManagerNodeId(nodeId);
        clusterState = ClusterState.builder(clusterState).nodes(nodeBuilder).build();
        return clusterState;
    }

    private static DiscoveryNode newNode(String nodeId, Map<String, String> attributes) {
        return new DiscoveryNode(nodeId, buildNewFakeTransportAddress(), attributes, DATA_ROLE, Version.CURRENT);
    }

    private static DiscoveryNode newClusterManagerNode(String nodeId, Map<String, String> attributes) {
        return new DiscoveryNode(nodeId, buildNewFakeTransportAddress(), attributes, CLUSTER_MANAGER_ROLE, Version.CURRENT);
    }

    final private static Set<DiscoveryNodeRole> CLUSTER_MANAGER_ROLE = Collections.unmodifiableSet(
        new HashSet<>(Arrays.asList(DiscoveryNodeRole.CLUSTER_MANAGER_ROLE))
    );

    final private static Set<DiscoveryNodeRole> DATA_ROLE = Collections.unmodifiableSet(
        new HashSet<>(Arrays.asList(DiscoveryNodeRole.DATA_ROLE))
    );

    private class UpdateClusterStateForDecommission implements ClusterStateObserver.Listener {

        final CountDownLatch doneLatch;
        final Set<DiscoveryNode> discoveryNodes;

        UpdateClusterStateForDecommission(CountDownLatch latch, Set<DiscoveryNode> discoveryNodes) {
            this.doneLatch = latch;
            this.discoveryNodes = discoveryNodes;
        }
=======
                @Override
                public void onFailure(Exception e) {
                    assertThat(e, instanceOf(OpenSearchTimeoutException.class));
                    assertThat(e.getMessage(), startsWith("timed out waiting for removal of decommissioned nodes"));
                    countDownLatch.countDown();
                }
            }
        );
        assertTrue(countDownLatch.await(30, TimeUnit.SECONDS));
    }

    public void testSuccessfulDecommissionStatusMetadataUpdate() throws InterruptedException {
        final CountDownLatch countDownLatch = new CountDownLatch(1);
        DecommissionAttributeMetadata oldMetadata = new DecommissionAttributeMetadata(
            new DecommissionAttribute("zone", "zone-1"),
            DecommissionStatus.DECOMMISSION_IN_PROGRESS
        );
        ClusterState state = clusterService.state();
        Metadata metadata = state.metadata();
        Metadata.Builder mdBuilder = Metadata.builder(metadata);
        mdBuilder.putCustom(DecommissionAttributeMetadata.TYPE, oldMetadata);
        state = ClusterState.builder(state).metadata(mdBuilder).build();
        setState(clusterService, state);
>>>>>>> 4e8394a8

        decommissionController.updateMetadataWithDecommissionStatus(
            DecommissionStatus.DECOMMISSION_SUCCESSFUL,
            new ActionListener<Void>() {
                @Override
                public void onResponse(Void unused) {
                    countDownLatch.countDown();
                }

                @Override
                public void onFailure(Exception e) {
                    fail("decommission status update failed");
                }
            }
        );
        assertTrue(countDownLatch.await(30, TimeUnit.SECONDS));
        ClusterState newState = clusterService.getClusterApplierService().state();
        DecommissionAttributeMetadata decommissionAttributeMetadata = newState.metadata().custom(DecommissionAttributeMetadata.TYPE);
        assertEquals(decommissionAttributeMetadata.status(), DecommissionStatus.DECOMMISSION_SUCCESSFUL);
    }

    private ClusterState addNodes(ClusterState clusterState, String zone, String... nodeIds) {
        DiscoveryNodes.Builder nodeBuilder = DiscoveryNodes.builder(clusterState.nodes());
        org.opensearch.common.collect.List.of(nodeIds).forEach(nodeId -> nodeBuilder.add(newNode(nodeId, singletonMap("zone", zone))));
        clusterState = ClusterState.builder(clusterState).nodes(nodeBuilder).build();
        return clusterState;
    }

    private ClusterState setLocalNodeAsClusterManagerNode(ClusterState clusterState, String nodeId) {
        DiscoveryNodes.Builder nodeBuilder = DiscoveryNodes.builder(clusterState.nodes());
        nodeBuilder.localNodeId(nodeId);
        nodeBuilder.clusterManagerNodeId(nodeId);
        clusterState = ClusterState.builder(clusterState).nodes(nodeBuilder).build();
        return clusterState;
    }

    private ClusterState setThreeNodesInVotingConfig(ClusterState clusterState) {
        final CoordinationMetadata.VotingConfiguration votingConfiguration = CoordinationMetadata.VotingConfiguration.of(
          clusterState.nodes().get("node1"), clusterState.nodes().get("node6"), clusterState.nodes().get("node11")
        );

        Metadata.Builder builder = Metadata.builder().coordinationMetadata(
            CoordinationMetadata.builder()
                .lastAcceptedConfiguration(votingConfiguration)
                .lastCommittedConfiguration(votingConfiguration)
                .build()
        );
        clusterState = ClusterState.builder(clusterState).metadata(builder).build();
        return clusterState;
    }

    private static DiscoveryNode newNode(String nodeId, Map<String, String> attributes) {
        return new DiscoveryNode(nodeId, buildNewFakeTransportAddress(), attributes, CLUSTER_MANAGER_DATA_ROLE, Version.CURRENT);
    }

    final private static Set<DiscoveryNodeRole> CLUSTER_MANAGER_DATA_ROLE = Collections.unmodifiableSet(
        new HashSet<>(Arrays.asList(DiscoveryNodeRole.CLUSTER_MANAGER_ROLE, DiscoveryNodeRole.DATA_ROLE))
    );
}<|MERGE_RESOLUTION|>--- conflicted
+++ resolved
@@ -64,12 +64,6 @@
 import static org.hamcrest.Matchers.empty;
 import static org.hamcrest.Matchers.instanceOf;
 import static org.hamcrest.Matchers.sameInstance;
-<<<<<<< HEAD
-import static org.mockito.ArgumentMatchers.any;
-import static org.mockito.ArgumentMatchers.eq;
-import static org.mockito.Mockito.mock;
-import static org.mockito.Mockito.when;
-=======
 import static org.hamcrest.Matchers.startsWith;
 import static org.mockito.ArgumentMatchers.any;
 import static org.mockito.ArgumentMatchers.eq;
@@ -78,7 +72,6 @@
 import static org.mockito.Mockito.verify;
 import static org.mockito.Mockito.when;
 import static org.opensearch.action.admin.cluster.configuration.TransportAddVotingConfigExclusionsAction.MAXIMUM_VOTING_CONFIG_EXCLUSIONS_SETTING;
->>>>>>> 4e8394a8
 import static org.opensearch.cluster.ClusterState.builder;
 import static org.opensearch.cluster.OpenSearchAllocationTestCase.createAllocationService;
 import static org.opensearch.test.ClusterServiceUtils.createClusterService;
@@ -88,10 +81,7 @@
 
     private ThreadPool threadPool;
     private ClusterService clusterService;
-<<<<<<< HEAD
-=======
     private TransportService transportService;
->>>>>>> 4e8394a8
     private AllocationService allocationService;
     private DecommissionController decommissionController;
     private ClusterSettings clusterSettings;
@@ -102,13 +92,10 @@
         threadPool = new TestThreadPool("test", Settings.EMPTY);
         clusterService = createClusterService(threadPool);
         allocationService = createAllocationService();
-<<<<<<< HEAD
-=======
     }
 
     @Before
     public void setTransportServiceAndDefaultClusterState() {
->>>>>>> 4e8394a8
         ClusterState clusterState = ClusterState.builder(new ClusterName("test")).build();
         logger.info("--> adding five nodes on same zone_1");
         clusterState = addNodes(clusterState, "zone_1", "node1", "node2", "node3", "node4", "node5");
@@ -117,16 +104,6 @@
         logger.info("--> adding five nodes on same zone_3");
         clusterState = addNodes(clusterState, "zone_3", "node11", "node12", "node13", "node14", "node15");
         clusterState = setLocalNodeAsClusterManagerNode(clusterState, "node1");
-<<<<<<< HEAD
-        final ClusterState.Builder builder = builder(clusterState);
-        setState(clusterService, builder);
-        decommissionController = new DecommissionController(clusterService, allocationService, threadPool);
-        clusterStateObserver = new ClusterStateObserver(clusterService, null, logger, threadPool.getThreadContext());
-    }
-
-    public void testRemoveNodesForDecommissionRequest() throws InterruptedException{
-        final CountDownLatch countDownLatch = new CountDownLatch(1);
-=======
         clusterState = setThreeNodesInVotingConfig(clusterState);
         final ClusterState.Builder builder = builder(clusterState);
         setState(
@@ -186,7 +163,6 @@
                 public void onResponse(Void unused) {
                     countDownLatch.countDown();
                 }
->>>>>>> 4e8394a8
 
                 @Override
                 public void onFailure(Exception e) {
@@ -205,28 +181,14 @@
         final CountDownLatch countDownLatch = new CountDownLatch(1);
         decommissionController.clearVotingConfigExclusion(new ActionListener<Void>() {
             @Override
-<<<<<<< HEAD
-            public void onResponse(ClusterStateUpdateResponse clusterStateUpdateResponse) {
-                countDownLatch.countDown();
-                logger.info("test");
-=======
             public void onResponse(Void unused) {
                 countDownLatch.countDown();
->>>>>>> 4e8394a8
             }
 
             @Override
             public void onFailure(Exception e) {
                 fail("unexpected failure occurred while clearing voting config exclusion" +  e);
             }
-<<<<<<< HEAD
-        };
-        decommissionController.handleNodesDecommissionRequest(
-            nodesToBeRemoved,
-            "unit-test",
-            TimeValue.timeValueSeconds(29L),
-            actionListener
-=======
         });
         assertTrue(countDownLatch.await(30, TimeUnit.SECONDS));
         assertThat(clusterService.getClusterApplierService().state().getVotingConfigExclusions(), empty());
@@ -257,15 +219,9 @@
                     fail("there shouldn't have been any failure");
                 }
             }
->>>>>>> 4e8394a8
-        );
-        clusterStateObserver.waitForNextChange(new UpdateClusterStateForDecommission(countDownLatch, nodesToBeRemoved));
-
-        assertTrue(countDownLatch.await(30, TimeUnit.SECONDS));
-<<<<<<< HEAD
-        ClusterState state = clusterService.getClusterApplierService().state();
-        assertEquals(clusterService.getClusterApplierService().state().nodes().getDataNodes().size(), 10);
-=======
+        );
+
+        assertTrue(countDownLatch.await(30, TimeUnit.SECONDS));
         // test all 5 nodes removed and cluster has 10 nodes
         Set<DiscoveryNode> nodes = StreamSupport.stream(
             clusterService.getClusterApplierService().state().nodes().spliterator(), false
@@ -275,7 +231,6 @@
         for (DiscoveryNode node : nodes) {
             assertNotEquals(node.getAttributes().get("zone"), "zone-1");
         }
->>>>>>> 4e8394a8
     }
 
     public void testTimesOut() throws InterruptedException {
@@ -296,10 +251,53 @@
                     fail("response shouldn't have been called");
                 }
 
-<<<<<<< HEAD
-    private ClusterState addClusterManagerNode(ClusterState clusterState, String zone, String nodeId) {
+                @Override
+                public void onFailure(Exception e) {
+                    assertThat(e, instanceOf(OpenSearchTimeoutException.class));
+                    assertThat(e.getMessage(), startsWith("timed out waiting for removal of decommissioned nodes"));
+                    countDownLatch.countDown();
+                }
+            }
+        );
+        assertTrue(countDownLatch.await(30, TimeUnit.SECONDS));
+    }
+
+    public void testSuccessfulDecommissionStatusMetadataUpdate() throws InterruptedException {
+        final CountDownLatch countDownLatch = new CountDownLatch(1);
+        DecommissionAttributeMetadata oldMetadata = new DecommissionAttributeMetadata(
+            new DecommissionAttribute("zone", "zone-1"),
+            DecommissionStatus.DECOMMISSION_IN_PROGRESS
+        );
+        ClusterState state = clusterService.state();
+        Metadata metadata = state.metadata();
+        Metadata.Builder mdBuilder = Metadata.builder(metadata);
+        mdBuilder.putCustom(DecommissionAttributeMetadata.TYPE, oldMetadata);
+        state = ClusterState.builder(state).metadata(mdBuilder).build();
+        setState(clusterService, state);
+
+        decommissionController.updateMetadataWithDecommissionStatus(
+            DecommissionStatus.DECOMMISSION_SUCCESSFUL,
+            new ActionListener<Void>() {
+                @Override
+                public void onResponse(Void unused) {
+                    countDownLatch.countDown();
+                }
+
+                @Override
+                public void onFailure(Exception e) {
+                    fail("decommission status update failed");
+                }
+            }
+        );
+        assertTrue(countDownLatch.await(30, TimeUnit.SECONDS));
+        ClusterState newState = clusterService.getClusterApplierService().state();
+        DecommissionAttributeMetadata decommissionAttributeMetadata = newState.metadata().custom(DecommissionAttributeMetadata.TYPE);
+        assertEquals(decommissionAttributeMetadata.status(), DecommissionStatus.DECOMMISSION_SUCCESSFUL);
+    }
+
+    private ClusterState addNodes(ClusterState clusterState, String zone, String... nodeIds) {
         DiscoveryNodes.Builder nodeBuilder = DiscoveryNodes.builder(clusterState.nodes());
-        nodeBuilder.add(newClusterManagerNode(nodeId, singletonMap("zone", zone)));
+        org.opensearch.common.collect.List.of(nodeIds).forEach(nodeId -> nodeBuilder.add(newNode(nodeId, singletonMap("zone", zone))));
         clusterState = ClusterState.builder(clusterState).nodes(nodeBuilder).build();
         return clusterState;
     }
@@ -312,92 +310,6 @@
         return clusterState;
     }
 
-    private static DiscoveryNode newNode(String nodeId, Map<String, String> attributes) {
-        return new DiscoveryNode(nodeId, buildNewFakeTransportAddress(), attributes, DATA_ROLE, Version.CURRENT);
-    }
-
-    private static DiscoveryNode newClusterManagerNode(String nodeId, Map<String, String> attributes) {
-        return new DiscoveryNode(nodeId, buildNewFakeTransportAddress(), attributes, CLUSTER_MANAGER_ROLE, Version.CURRENT);
-    }
-
-    final private static Set<DiscoveryNodeRole> CLUSTER_MANAGER_ROLE = Collections.unmodifiableSet(
-        new HashSet<>(Arrays.asList(DiscoveryNodeRole.CLUSTER_MANAGER_ROLE))
-    );
-
-    final private static Set<DiscoveryNodeRole> DATA_ROLE = Collections.unmodifiableSet(
-        new HashSet<>(Arrays.asList(DiscoveryNodeRole.DATA_ROLE))
-    );
-
-    private class UpdateClusterStateForDecommission implements ClusterStateObserver.Listener {
-
-        final CountDownLatch doneLatch;
-        final Set<DiscoveryNode> discoveryNodes;
-
-        UpdateClusterStateForDecommission(CountDownLatch latch, Set<DiscoveryNode> discoveryNodes) {
-            this.doneLatch = latch;
-            this.discoveryNodes = discoveryNodes;
-        }
-=======
-                @Override
-                public void onFailure(Exception e) {
-                    assertThat(e, instanceOf(OpenSearchTimeoutException.class));
-                    assertThat(e.getMessage(), startsWith("timed out waiting for removal of decommissioned nodes"));
-                    countDownLatch.countDown();
-                }
-            }
-        );
-        assertTrue(countDownLatch.await(30, TimeUnit.SECONDS));
-    }
-
-    public void testSuccessfulDecommissionStatusMetadataUpdate() throws InterruptedException {
-        final CountDownLatch countDownLatch = new CountDownLatch(1);
-        DecommissionAttributeMetadata oldMetadata = new DecommissionAttributeMetadata(
-            new DecommissionAttribute("zone", "zone-1"),
-            DecommissionStatus.DECOMMISSION_IN_PROGRESS
-        );
-        ClusterState state = clusterService.state();
-        Metadata metadata = state.metadata();
-        Metadata.Builder mdBuilder = Metadata.builder(metadata);
-        mdBuilder.putCustom(DecommissionAttributeMetadata.TYPE, oldMetadata);
-        state = ClusterState.builder(state).metadata(mdBuilder).build();
-        setState(clusterService, state);
->>>>>>> 4e8394a8
-
-        decommissionController.updateMetadataWithDecommissionStatus(
-            DecommissionStatus.DECOMMISSION_SUCCESSFUL,
-            new ActionListener<Void>() {
-                @Override
-                public void onResponse(Void unused) {
-                    countDownLatch.countDown();
-                }
-
-                @Override
-                public void onFailure(Exception e) {
-                    fail("decommission status update failed");
-                }
-            }
-        );
-        assertTrue(countDownLatch.await(30, TimeUnit.SECONDS));
-        ClusterState newState = clusterService.getClusterApplierService().state();
-        DecommissionAttributeMetadata decommissionAttributeMetadata = newState.metadata().custom(DecommissionAttributeMetadata.TYPE);
-        assertEquals(decommissionAttributeMetadata.status(), DecommissionStatus.DECOMMISSION_SUCCESSFUL);
-    }
-
-    private ClusterState addNodes(ClusterState clusterState, String zone, String... nodeIds) {
-        DiscoveryNodes.Builder nodeBuilder = DiscoveryNodes.builder(clusterState.nodes());
-        org.opensearch.common.collect.List.of(nodeIds).forEach(nodeId -> nodeBuilder.add(newNode(nodeId, singletonMap("zone", zone))));
-        clusterState = ClusterState.builder(clusterState).nodes(nodeBuilder).build();
-        return clusterState;
-    }
-
-    private ClusterState setLocalNodeAsClusterManagerNode(ClusterState clusterState, String nodeId) {
-        DiscoveryNodes.Builder nodeBuilder = DiscoveryNodes.builder(clusterState.nodes());
-        nodeBuilder.localNodeId(nodeId);
-        nodeBuilder.clusterManagerNodeId(nodeId);
-        clusterState = ClusterState.builder(clusterState).nodes(nodeBuilder).build();
-        return clusterState;
-    }
-
     private ClusterState setThreeNodesInVotingConfig(ClusterState clusterState) {
         final CoordinationMetadata.VotingConfiguration votingConfiguration = CoordinationMetadata.VotingConfiguration.of(
           clusterState.nodes().get("node1"), clusterState.nodes().get("node6"), clusterState.nodes().get("node11")
