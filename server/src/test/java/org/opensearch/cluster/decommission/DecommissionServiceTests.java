/*
 * SPDX-License-Identifier: Apache-2.0
 *
 * The OpenSearch Contributors require contributions made to
 * this file be licensed under the Apache-2.0 license or a
 * compatible open source license.
 */

package org.opensearch.cluster.decommission;

import org.hamcrest.Matchers;
import org.junit.After;
import org.junit.Before;
import org.opensearch.Version;
import org.opensearch.action.ActionListener;
import org.opensearch.action.admin.cluster.decommission.awareness.put.DecommissionResponse;
import org.opensearch.cluster.ClusterName;
import org.opensearch.cluster.ClusterState;
import org.opensearch.cluster.ack.ClusterStateUpdateResponse;
import org.opensearch.cluster.coordination.CoordinationMetadata;
import org.opensearch.cluster.metadata.Metadata;
import org.opensearch.cluster.node.DiscoveryNode;
import org.opensearch.cluster.node.DiscoveryNodeRole;
import org.opensearch.cluster.node.DiscoveryNodes;
import org.opensearch.cluster.routing.allocation.AllocationService;
import org.opensearch.cluster.routing.allocation.decider.AwarenessAllocationDecider;
import org.opensearch.cluster.service.ClusterService;
import org.opensearch.common.settings.ClusterSettings;
import org.opensearch.common.settings.Settings;
import org.opensearch.test.OpenSearchTestCase;
import org.opensearch.test.transport.MockTransport;
import org.opensearch.threadpool.TestThreadPool;
import org.opensearch.threadpool.ThreadPool;
import org.opensearch.transport.TransportService;

import java.util.Collections;
import java.util.HashSet;
import java.util.Map;
import java.util.Set;
import java.util.concurrent.CountDownLatch;
import java.util.concurrent.TimeUnit;

import static java.util.Collections.emptySet;
import static java.util.Collections.singletonMap;
import static org.mockito.Mockito.mock;
import static org.opensearch.cluster.ClusterState.builder;
import static org.opensearch.cluster.OpenSearchAllocationTestCase.createAllocationService;
import static org.opensearch.test.ClusterServiceUtils.createClusterService;
import static org.opensearch.test.ClusterServiceUtils.setState;

public class DecommissionServiceTests extends OpenSearchTestCase {

    private ThreadPool threadPool;
    private ClusterService clusterService;
    private TransportService transportService;
    private AllocationService allocationService;
    private DecommissionService decommissionService;
    private ClusterSettings clusterSettings;

    @Before
    public void setUpService() {
        threadPool = new TestThreadPool("test", Settings.EMPTY);
        clusterService = createClusterService(threadPool);
        allocationService = createAllocationService();
        ClusterState clusterState = ClusterState.builder(new ClusterName("test")).build();
        logger.info("--> adding cluster manager node on zone_1");
        clusterState = addClusterManagerNodes(clusterState, "zone_1", "node1");
        logger.info("--> adding cluster manager node on zone_2");
        clusterState = addClusterManagerNodes(clusterState, "zone_2", "node6");
        logger.info("--> adding cluster manager node on zone_3");
        clusterState = addClusterManagerNodes(clusterState, "zone_3", "node11");
        logger.info("--> adding four data nodes on zone_1");
        clusterState = addDataNodes(clusterState, "zone_1", "node2", "node3", "node4", "node5");
        logger.info("--> adding four data nodes on zone_2");
        clusterState = addDataNodes(clusterState, "zone_2", "node7", "node8", "node9", "node10");
        logger.info("--> adding four data nodes on zone_3");
        clusterState = addDataNodes(clusterState, "zone_3", "node12", "node13", "node14", "node15");
        clusterState = setLocalNodeAsClusterManagerNode(clusterState, "node1");
        clusterState = setNodesInVotingConfig(
            clusterState,
            clusterState.nodes().get("node1"),
            clusterState.nodes().get("node6"),
            clusterState.nodes().get("node11")
        );
        final ClusterState.Builder builder = builder(clusterState);
        setState(clusterService, builder);
        final MockTransport transport = new MockTransport();
        transportService = transport.createTransportService(
            Settings.EMPTY,
            threadPool,
            TransportService.NOOP_TRANSPORT_INTERCEPTOR,
            boundTransportAddress -> clusterService.state().nodes().get("node1"),
            null,
            emptySet()
        );

        final Settings.Builder nodeSettingsBuilder = Settings.builder()
            .put(AwarenessAllocationDecider.CLUSTER_ROUTING_ALLOCATION_AWARENESS_ATTRIBUTE_SETTING.getKey(), "zone")
            .put("cluster.routing.allocation.awareness.force.zone.values", "zone_1,zone_2,zone_3");

        clusterSettings = new ClusterSettings(nodeSettingsBuilder.build(), ClusterSettings.BUILT_IN_CLUSTER_SETTINGS);
        transportService.start();
        transportService.acceptIncomingRequests();

        this.decommissionService = new DecommissionService(
            nodeSettingsBuilder.build(),
            clusterSettings,
            clusterService,
            transportService,
            threadPool,
            allocationService
        );
    }

    @After
    public void shutdownThreadPoolAndClusterService() {
        clusterService.stop();
        threadPool.shutdown();
    }

    @SuppressWarnings("unchecked")
    public void testDecommissioningNotStartedForInvalidAttributeName() {
        DecommissionAttribute decommissionAttribute = new DecommissionAttribute("rack", "rack-a");
        ActionListener<DecommissionResponse> listener = mock(ActionListener.class);
        DecommissioningFailedException e = expectThrows(
            DecommissioningFailedException.class,
            () -> decommissionService.startDecommissionAction(decommissionAttribute, listener)
        );
        assertThat(e.getMessage(), Matchers.endsWith("invalid awareness attribute requested for decommissioning"));
    }

    @SuppressWarnings("unchecked")
    public void testDecommissioningNotStartedForInvalidAttributeValue() {
        DecommissionAttribute decommissionAttribute = new DecommissionAttribute("zone", "random");
        ActionListener<DecommissionResponse> listener = mock(ActionListener.class);
        DecommissioningFailedException e = expectThrows(
            DecommissioningFailedException.class,
            () -> { decommissionService.startDecommissionAction(decommissionAttribute, listener); }
        );
        assertThat(
            e.getMessage(),
            Matchers.endsWith(
                "invalid awareness attribute value requested for decommissioning. Set forced awareness values before to decommission"
            )
        );
    }

    @SuppressWarnings("unchecked")
    public void testDecommissioningFailedWhenAnotherAttributeDecommissioningSuccessful() throws InterruptedException {
        final CountDownLatch countDownLatch = new CountDownLatch(1);
        DecommissionStatus oldStatus = randomFrom(DecommissionStatus.SUCCESSFUL, DecommissionStatus.IN_PROGRESS, DecommissionStatus.INIT);
        DecommissionAttributeMetadata oldMetadata = new DecommissionAttributeMetadata(
            new DecommissionAttribute("zone", "zone_1"),
            oldStatus
        );
        final ClusterState.Builder builder = builder(clusterService.state());
        setState(
            clusterService,
            builder.metadata(
                Metadata.builder(clusterService.state().metadata()).putCustom(DecommissionAttributeMetadata.TYPE, oldMetadata).build()
            )
        );
<<<<<<< HEAD
        ActionListener<DecommissionResponse> listener = mock(ActionListener.class);
        DecommissioningFailedException e = expectThrows(
            DecommissioningFailedException.class,
            () -> { decommissionService.startDecommissionAction(new DecommissionAttribute("zone", "zone_2"), listener); }
        );
        assertThat(e.getMessage(), Matchers.endsWith("another request for decommission is in flight, will not process this request"));
    }

    @SuppressWarnings("unchecked")
    public void testDecommissioningInitiatedWhenEnoughClusterManagerNodes() {
        ActionListener<DecommissionResponse> listener = mock(ActionListener.class);
        decommissionService.startDecommissionAction(new DecommissionAttribute("zone", "zone_3"), listener);
    }

    @SuppressWarnings("unchecked")
    public void testDecommissioningNotInitiatedWhenNotEnoughClusterManagerNodes() {
        ClusterState state = clusterService.state();
        // shrink voting config
        state = setNodesInVotingConfig(state, state.nodes().get("node1"), state.nodes().get("node11"));
        setState(clusterService, state);
        ActionListener<DecommissionResponse> listener = mock(ActionListener.class);
        DecommissioningFailedException e = expectThrows(
            DecommissioningFailedException.class,
            () -> { decommissionService.startDecommissionAction(new DecommissionAttribute("zone", "zone_3"), listener); }
        );
        assertThat(e.getMessage(), Matchers.endsWith("cannot proceed with decommission request as cluster might go into quorum loss"));
=======
        ActionListener<ClusterStateUpdateResponse> listener = new ActionListener<ClusterStateUpdateResponse>() {
            @Override
            public void onResponse(ClusterStateUpdateResponse clusterStateUpdateResponse) {
                fail("on response shouldn't have been called");
            }

            @Override
            public void onFailure(Exception e) {
                assertTrue(e instanceof DecommissioningFailedException);
                if (oldStatus.equals(DecommissionStatus.SUCCESSFUL)) {
                    assertThat(
                        e.getMessage(),
                        Matchers.endsWith("already successfully decommissioned, recommission before triggering another decommission")
                    );
                } else {
                    assertThat(e.getMessage(), Matchers.endsWith("is in progress, cannot process this request"));
                }
                countDownLatch.countDown();
            }
        };
        decommissionService.startDecommissionAction(new DecommissionAttribute("zone", "zone_2"), listener);
        assertTrue(countDownLatch.await(30, TimeUnit.SECONDS));
>>>>>>> 054cb5a0
    }

    private ClusterState addDataNodes(ClusterState clusterState, String zone, String... nodeIds) {
        DiscoveryNodes.Builder nodeBuilder = DiscoveryNodes.builder(clusterState.nodes());
        org.opensearch.common.collect.List.of(nodeIds).forEach(nodeId -> nodeBuilder.add(newDataNode(nodeId, singletonMap("zone", zone))));
        clusterState = ClusterState.builder(clusterState).nodes(nodeBuilder).build();
        return clusterState;
    }

    private ClusterState addClusterManagerNodes(ClusterState clusterState, String zone, String... nodeIds) {
        DiscoveryNodes.Builder nodeBuilder = DiscoveryNodes.builder(clusterState.nodes());
        org.opensearch.common.collect.List.of(nodeIds)
            .forEach(nodeId -> nodeBuilder.add(newClusterManagerNode(nodeId, singletonMap("zone", zone))));
        clusterState = ClusterState.builder(clusterState).nodes(nodeBuilder).build();
        return clusterState;
    }

    private ClusterState setLocalNodeAsClusterManagerNode(ClusterState clusterState, String nodeId) {
        DiscoveryNodes.Builder nodeBuilder = DiscoveryNodes.builder(clusterState.nodes());
        nodeBuilder.localNodeId(nodeId);
        nodeBuilder.clusterManagerNodeId(nodeId);
        clusterState = ClusterState.builder(clusterState).nodes(nodeBuilder).build();
        return clusterState;
    }

    private ClusterState setNodesInVotingConfig(ClusterState clusterState, DiscoveryNode... nodes) {
        final CoordinationMetadata.VotingConfiguration votingConfiguration = CoordinationMetadata.VotingConfiguration.of(nodes);

        Metadata.Builder builder = Metadata.builder()
            .coordinationMetadata(
                CoordinationMetadata.builder()
                    .lastAcceptedConfiguration(votingConfiguration)
                    .lastCommittedConfiguration(votingConfiguration)
                    .build()
            );
        clusterState = ClusterState.builder(clusterState).metadata(builder).build();
        return clusterState;
    }

    private static DiscoveryNode newDataNode(String nodeId, Map<String, String> attributes) {
        return new DiscoveryNode(nodeId, buildNewFakeTransportAddress(), attributes, DATA_ROLE, Version.CURRENT);
    }

    private static DiscoveryNode newClusterManagerNode(String nodeId, Map<String, String> attributes) {
        return new DiscoveryNode(nodeId, buildNewFakeTransportAddress(), attributes, CLUSTER_MANAGER_ROLE, Version.CURRENT);
    }

    final private static Set<DiscoveryNodeRole> CLUSTER_MANAGER_ROLE = Collections.unmodifiableSet(
        new HashSet<>(Collections.singletonList(DiscoveryNodeRole.CLUSTER_MANAGER_ROLE))
    );

    final private static Set<DiscoveryNodeRole> DATA_ROLE = Collections.unmodifiableSet(
        new HashSet<>(Collections.singletonList(DiscoveryNodeRole.DATA_ROLE))
    );

    private ClusterState removeNodes(ClusterState clusterState, String... nodeIds) {
        DiscoveryNodes.Builder nodeBuilder = DiscoveryNodes.builder(clusterState.getNodes());
        org.opensearch.common.collect.List.of(nodeIds).forEach(nodeBuilder::remove);
        return allocationService.disassociateDeadNodes(ClusterState.builder(clusterState).nodes(nodeBuilder).build(), false, "test");
    }
}<|MERGE_RESOLUTION|>--- conflicted
+++ resolved
@@ -13,7 +13,6 @@
 import org.junit.Before;
 import org.opensearch.Version;
 import org.opensearch.action.ActionListener;
-import org.opensearch.action.admin.cluster.decommission.awareness.put.DecommissionResponse;
 import org.opensearch.cluster.ClusterName;
 import org.opensearch.cluster.ClusterState;
 import org.opensearch.cluster.ack.ClusterStateUpdateResponse;
@@ -121,7 +120,7 @@
     @SuppressWarnings("unchecked")
     public void testDecommissioningNotStartedForInvalidAttributeName() {
         DecommissionAttribute decommissionAttribute = new DecommissionAttribute("rack", "rack-a");
-        ActionListener<DecommissionResponse> listener = mock(ActionListener.class);
+        ActionListener<ClusterStateUpdateResponse> listener = mock(ActionListener.class);
         DecommissioningFailedException e = expectThrows(
             DecommissioningFailedException.class,
             () -> decommissionService.startDecommissionAction(decommissionAttribute, listener)
@@ -132,7 +131,7 @@
     @SuppressWarnings("unchecked")
     public void testDecommissioningNotStartedForInvalidAttributeValue() {
         DecommissionAttribute decommissionAttribute = new DecommissionAttribute("zone", "random");
-        ActionListener<DecommissionResponse> listener = mock(ActionListener.class);
+        ActionListener<ClusterStateUpdateResponse> listener = mock(ActionListener.class);
         DecommissioningFailedException e = expectThrows(
             DecommissioningFailedException.class,
             () -> { decommissionService.startDecommissionAction(decommissionAttribute, listener); }
@@ -160,34 +159,6 @@
                 Metadata.builder(clusterService.state().metadata()).putCustom(DecommissionAttributeMetadata.TYPE, oldMetadata).build()
             )
         );
-<<<<<<< HEAD
-        ActionListener<DecommissionResponse> listener = mock(ActionListener.class);
-        DecommissioningFailedException e = expectThrows(
-            DecommissioningFailedException.class,
-            () -> { decommissionService.startDecommissionAction(new DecommissionAttribute("zone", "zone_2"), listener); }
-        );
-        assertThat(e.getMessage(), Matchers.endsWith("another request for decommission is in flight, will not process this request"));
-    }
-
-    @SuppressWarnings("unchecked")
-    public void testDecommissioningInitiatedWhenEnoughClusterManagerNodes() {
-        ActionListener<DecommissionResponse> listener = mock(ActionListener.class);
-        decommissionService.startDecommissionAction(new DecommissionAttribute("zone", "zone_3"), listener);
-    }
-
-    @SuppressWarnings("unchecked")
-    public void testDecommissioningNotInitiatedWhenNotEnoughClusterManagerNodes() {
-        ClusterState state = clusterService.state();
-        // shrink voting config
-        state = setNodesInVotingConfig(state, state.nodes().get("node1"), state.nodes().get("node11"));
-        setState(clusterService, state);
-        ActionListener<DecommissionResponse> listener = mock(ActionListener.class);
-        DecommissioningFailedException e = expectThrows(
-            DecommissioningFailedException.class,
-            () -> { decommissionService.startDecommissionAction(new DecommissionAttribute("zone", "zone_3"), listener); }
-        );
-        assertThat(e.getMessage(), Matchers.endsWith("cannot proceed with decommission request as cluster might go into quorum loss"));
-=======
         ActionListener<ClusterStateUpdateResponse> listener = new ActionListener<ClusterStateUpdateResponse>() {
             @Override
             public void onResponse(ClusterStateUpdateResponse clusterStateUpdateResponse) {
@@ -210,7 +181,6 @@
         };
         decommissionService.startDecommissionAction(new DecommissionAttribute("zone", "zone_2"), listener);
         assertTrue(countDownLatch.await(30, TimeUnit.SECONDS));
->>>>>>> 054cb5a0
     }
 
     private ClusterState addDataNodes(ClusterState clusterState, String zone, String... nodeIds) {
