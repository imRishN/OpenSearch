/*
 * Licensed to Elasticsearch under one or more contributor
 * license agreements. See the NOTICE file distributed with
 * this work for additional information regarding copyright
 * ownership. Elasticsearch licenses this file to you under
 * the Apache License, Version 2.0 (the "License"); you may
 * not use this file except in compliance with the License.
 * You may obtain a copy of the License at
 *
 *    http://www.apache.org/licenses/LICENSE-2.0
 *
 * Unless required by applicable law or agreed to in writing,
 * software distributed under the License is distributed on an
 * "AS IS" BASIS, WITHOUT WARRANTIES OR CONDITIONS OF ANY
 * KIND, either express or implied.  See the License for the
 * specific language governing permissions and limitations
 * under the License.
 */

package org.elasticsearch.index.analysis.synonyms;

import org.apache.lucene.analysis.Analyzer;
import org.apache.lucene.analysis.TokenStream;
import org.apache.lucene.analysis.tokenattributes.CharTermAttribute;
import org.elasticsearch.Version;
import org.elasticsearch.cluster.metadata.IndexMetaData;
import org.elasticsearch.common.inject.Injector;
import org.elasticsearch.common.inject.ModulesBuilder;
import org.elasticsearch.common.logging.ESLogger;
import org.elasticsearch.common.logging.Loggers;
import org.elasticsearch.common.lucene.all.AllEntries;
import org.elasticsearch.common.lucene.all.AllTokenStream;
import org.elasticsearch.common.settings.Settings;
import org.elasticsearch.common.settings.SettingsModule;
import org.elasticsearch.env.Environment;
import org.elasticsearch.env.EnvironmentModule;
import org.elasticsearch.index.Index;
import org.elasticsearch.index.IndexNameModule;
import org.elasticsearch.index.analysis.AnalysisModule;
import org.elasticsearch.index.analysis.AnalysisService;
import org.elasticsearch.index.settings.IndexSettingsModule;
import org.elasticsearch.indices.analysis.IndicesAnalysisModule;
import org.elasticsearch.indices.analysis.IndicesAnalysisService;
import org.elasticsearch.test.ESTestCase;
import org.hamcrest.MatcherAssert;
import org.junit.Test;

import java.io.IOException;
import java.io.InputStream;
import java.nio.file.Files;
import java.nio.file.Path;

import static org.elasticsearch.common.settings.Settings.settingsBuilder;
import static org.hamcrest.Matchers.equalTo;

/**
 */
public class SynonymsAnalysisTest extends ESTestCase {

    protected final ESLogger logger = Loggers.getLogger(getClass());
    private AnalysisService analysisService;

    @Test
    public void testSynonymsAnalysis() throws IOException {
<<<<<<< HEAD
        InputStream synonyms = getClass().getResourceAsStream("synonyms.txt");
        InputStream synonymsWordnet = getClass().getResourceAsStream("synonyms_wordnet.txt");
        Path home = createTempDir();
        Path config = home.resolve("config");
        Files.createDirectory(config);
        Files.copy(synonyms, config.resolve("synonyms.txt"));
        Files.copy(synonymsWordnet, config.resolve("synonyms_wordnet.txt"));

        Settings settings = settingsBuilder().
                loadFromClasspath("org/elasticsearch/index/analysis/synonyms/synonyms.json")
                .put("path.home", home)
=======
        String json = "/org/elasticsearch/index/analysis/synonyms/synonyms.json";
        Settings settings = settingsBuilder().
                loadFromStream(json, getClass().getResourceAsStream(json))
                .put("path.home", createTempDir().toString())
>>>>>>> 4010e7e9
                .put(IndexMetaData.SETTING_VERSION_CREATED, Version.CURRENT).build();

        Index index = new Index("test");

        Injector parentInjector = new ModulesBuilder().add(
                new SettingsModule(settings),
                new EnvironmentModule(new Environment(settings)),
                new IndicesAnalysisModule())
                .createInjector();
        Injector injector = new ModulesBuilder().add(
                new IndexSettingsModule(index, settings),
                new IndexNameModule(index),
                new AnalysisModule(settings, parentInjector.getInstance(IndicesAnalysisService.class)))
                .createChildInjector(parentInjector);

        analysisService = injector.getInstance(AnalysisService.class);

        match("synonymAnalyzer", "kimchy is the dude abides", "shay is the elasticsearch man!");
        match("synonymAnalyzer_file", "kimchy is the dude abides", "shay is the elasticsearch man!");
        match("synonymAnalyzerWordnet", "abstain", "abstain refrain desist");
        match("synonymAnalyzerWordnet_file", "abstain", "abstain refrain desist");
        match("synonymAnalyzerWithsettings", "kimchy", "sha hay");

    }

    private void match(String analyzerName, String source, String target) throws IOException {

        Analyzer analyzer = analysisService.analyzer(analyzerName).analyzer();

        AllEntries allEntries = new AllEntries();
        allEntries.addText("field", source, 1.0f);
        allEntries.reset();

        TokenStream stream = AllTokenStream.allTokenStream("_all", allEntries, analyzer);
        stream.reset();
        CharTermAttribute termAtt = stream.addAttribute(CharTermAttribute.class);

        StringBuilder sb = new StringBuilder();
        while (stream.incrementToken()) {
            sb.append(termAtt.toString()).append(" ");
        }

        MatcherAssert.assertThat(target, equalTo(sb.toString().trim()));
    }

}<|MERGE_RESOLUTION|>--- conflicted
+++ resolved
@@ -62,7 +62,6 @@
 
     @Test
     public void testSynonymsAnalysis() throws IOException {
-<<<<<<< HEAD
         InputStream synonyms = getClass().getResourceAsStream("synonyms.txt");
         InputStream synonymsWordnet = getClass().getResourceAsStream("synonyms_wordnet.txt");
         Path home = createTempDir();
@@ -71,15 +70,10 @@
         Files.copy(synonyms, config.resolve("synonyms.txt"));
         Files.copy(synonymsWordnet, config.resolve("synonyms_wordnet.txt"));
 
-        Settings settings = settingsBuilder().
-                loadFromClasspath("org/elasticsearch/index/analysis/synonyms/synonyms.json")
-                .put("path.home", home)
-=======
         String json = "/org/elasticsearch/index/analysis/synonyms/synonyms.json";
         Settings settings = settingsBuilder().
-                loadFromStream(json, getClass().getResourceAsStream(json))
-                .put("path.home", createTempDir().toString())
->>>>>>> 4010e7e9
+            loadFromStream(json, getClass().getResourceAsStream(json))
+                .put("path.home", home)
                 .put(IndexMetaData.SETTING_VERSION_CREATED, Version.CURRENT).build();
 
         Index index = new Index("test");
