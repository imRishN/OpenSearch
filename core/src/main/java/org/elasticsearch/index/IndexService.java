/*
 * Licensed to Elasticsearch under one or more contributor
 * license agreements. See the NOTICE file distributed with
 * this work for additional information regarding copyright
 * ownership. Elasticsearch licenses this file to you under
 * the Apache License, Version 2.0 (the "License"); you may
 * not use this file except in compliance with the License.
 * You may obtain a copy of the License at
 *
 *    http://www.apache.org/licenses/LICENSE-2.0
 *
 * Unless required by applicable law or agreed to in writing,
 * software distributed under the License is distributed on an
 * "AS IS" BASIS, WITHOUT WARRANTIES OR CONDITIONS OF ANY
 * KIND, either express or implied.  See the License for the
 * specific language governing permissions and limitations
 * under the License.
 */

package org.elasticsearch.index;

import org.apache.lucene.index.IndexReader;
import org.apache.lucene.search.BooleanClause;
import org.apache.lucene.search.BooleanQuery;
import org.apache.lucene.search.Query;
import org.apache.lucene.store.AlreadyClosedException;
import org.apache.lucene.util.Accountable;
import org.apache.lucene.util.IOUtils;
import org.elasticsearch.cluster.metadata.AliasMetaData;
import org.elasticsearch.cluster.metadata.IndexMetaData;
import org.elasticsearch.cluster.routing.ShardRouting;
import org.elasticsearch.common.Nullable;
import org.elasticsearch.common.collect.ImmutableOpenMap;
import org.elasticsearch.common.settings.Settings;
import org.elasticsearch.common.unit.TimeValue;
import org.elasticsearch.common.util.BigArrays;
import org.elasticsearch.common.util.concurrent.FutureUtils;
import org.elasticsearch.common.xcontent.XContentFactory;
import org.elasticsearch.common.xcontent.XContentParser;
import org.elasticsearch.env.NodeEnvironment;
import org.elasticsearch.env.ShardLock;
import org.elasticsearch.index.analysis.AnalysisRegistry;
import org.elasticsearch.index.analysis.AnalysisService;
import org.elasticsearch.index.cache.IndexCache;
import org.elasticsearch.index.cache.bitset.BitsetFilterCache;
import org.elasticsearch.index.cache.query.QueryCache;
import org.elasticsearch.index.engine.Engine;
import org.elasticsearch.index.engine.EngineClosedException;
import org.elasticsearch.index.engine.EngineFactory;
import org.elasticsearch.index.fielddata.IndexFieldDataCache;
import org.elasticsearch.index.fielddata.IndexFieldDataService;
import org.elasticsearch.index.mapper.MapperService;
import org.elasticsearch.index.query.QueryBuilder;
import org.elasticsearch.index.query.QueryShardContext;
import org.elasticsearch.index.shard.IndexEventListener;
import org.elasticsearch.index.shard.IndexSearcherWrapper;
import org.elasticsearch.index.shard.IndexShard;
import org.elasticsearch.index.shard.IndexingOperationListener;
import org.elasticsearch.index.shard.SearchOperationListener;
import org.elasticsearch.index.shard.ShadowIndexShard;
import org.elasticsearch.index.shard.ShardId;
import org.elasticsearch.index.shard.ShardNotFoundException;
import org.elasticsearch.index.shard.ShardPath;
import org.elasticsearch.index.similarity.SimilarityService;
import org.elasticsearch.index.store.IndexStore;
import org.elasticsearch.index.store.Store;
import org.elasticsearch.index.translog.Translog;
import org.elasticsearch.indices.AliasFilterParsingException;
import org.elasticsearch.indices.InvalidAliasNameException;
import org.elasticsearch.indices.cluster.IndicesClusterStateService;
import org.elasticsearch.indices.fielddata.cache.IndicesFieldDataCache;
import org.elasticsearch.indices.mapper.MapperRegistry;
import org.elasticsearch.threadpool.ThreadPool;

import java.io.Closeable;
import java.io.IOException;
import java.nio.file.Path;
import java.util.Collections;
import java.util.HashMap;
import java.util.Iterator;
import java.util.List;
import java.util.Map;
import java.util.Objects;
import java.util.Optional;
import java.util.Set;
import java.util.concurrent.ScheduledFuture;
import java.util.concurrent.TimeUnit;
import java.util.concurrent.atomic.AtomicBoolean;
import java.util.function.Consumer;

import static java.util.Collections.emptyMap;
import static java.util.Collections.unmodifiableMap;
import static org.elasticsearch.common.collect.MapBuilder.newMapBuilder;

/**
 *
 */
public class IndexService extends AbstractIndexComponent implements IndicesClusterStateService.AllocatedIndex<IndexShard> {

    private final IndexEventListener eventListener;
    private final AnalysisService analysisService;
    private final IndexFieldDataService indexFieldData;
    private final BitsetFilterCache bitsetFilterCache;
    private final NodeEnvironment nodeEnv;
    private final ShardStoreDeleter shardStoreDeleter;
    private final NodeServicesProvider nodeServicesProvider;
    private final IndexStore indexStore;
    private final IndexSearcherWrapper searcherWrapper;
    private final IndexCache indexCache;
    private final MapperService mapperService;
    private final SimilarityService similarityService;
    private final EngineFactory engineFactory;
    private final IndexWarmer warmer;
    private final Consumer<ShardId> globalCheckpointSyncer;
    private volatile Map<Integer, IndexShard> shards = emptyMap();
    private final AtomicBoolean closed = new AtomicBoolean(false);
    private final AtomicBoolean deleted = new AtomicBoolean(false);
    private final IndexSettings indexSettings;
    private final List<IndexingOperationListener> indexingOperationListeners;
    private final List<SearchOperationListener> searchOperationListeners;
    private volatile AsyncRefreshTask refreshTask;
    private volatile AsyncTranslogFSync fsyncTask;
    private final ThreadPool threadPool;
    private final BigArrays bigArrays;
    private final AsyncGlobalCheckpointTask globalCheckpointTask;

    public IndexService(IndexSettings indexSettings, NodeEnvironment nodeEnv,
                        SimilarityService similarityService,
                        ShardStoreDeleter shardStoreDeleter,
                        AnalysisRegistry registry,
                        @Nullable EngineFactory engineFactory,
                        NodeServicesProvider nodeServicesProvider,
                        QueryCache queryCache,
                        IndexStore indexStore,
                        IndexEventListener eventListener,
                        IndexModule.IndexSearcherWrapperFactory wrapperFactory,
                        MapperRegistry mapperRegistry,
                        IndicesFieldDataCache indicesFieldDataCache,
                        Consumer<ShardId> globalCheckpointSyncer,
                        List<SearchOperationListener> searchOperationListeners,
                        List<IndexingOperationListener> indexingOperationListeners) throws IOException {
        super(indexSettings);
        this.indexSettings = indexSettings;
        this.globalCheckpointSyncer = globalCheckpointSyncer;
        this.analysisService = registry.build(indexSettings);
        this.similarityService = similarityService;
        this.mapperService = new MapperService(indexSettings, analysisService, similarityService, mapperRegistry,
            IndexService.this::newQueryShardContext);
        this.indexFieldData = new IndexFieldDataService(indexSettings, indicesFieldDataCache,
            nodeServicesProvider.getCircuitBreakerService(), mapperService);
        this.shardStoreDeleter = shardStoreDeleter;
        this.bigArrays = nodeServicesProvider.getBigArrays();
        this.threadPool = nodeServicesProvider.getThreadPool();
        this.eventListener = eventListener;
        this.nodeEnv = nodeEnv;
        this.nodeServicesProvider = nodeServicesProvider;
        this.indexStore = indexStore;
        indexFieldData.setListener(new FieldDataCacheListener(this));
        this.bitsetFilterCache = new BitsetFilterCache(indexSettings, new BitsetCacheListener(this));
        this.warmer = new IndexWarmer(indexSettings.getSettings(), threadPool,
            bitsetFilterCache.createListener(threadPool));
        this.indexCache = new IndexCache(indexSettings, queryCache, bitsetFilterCache);
        this.engineFactory = engineFactory;
        // initialize this last -- otherwise if the wrapper requires any other member to be non-null we fail with an NPE
        this.searcherWrapper = wrapperFactory.newWrapper(this);
        this.globalCheckpointTask = new AsyncGlobalCheckpointTask(this);
        this.indexingOperationListeners = Collections.unmodifiableList(indexingOperationListeners);
        this.searchOperationListeners = Collections.unmodifiableList(searchOperationListeners);
        // kick off async ops for the first shard in this index
        this.refreshTask = new AsyncRefreshTask(this);
        rescheduleFsyncTask(indexSettings.getTranslogDurability());
    }

    public int numberOfShards() {
        return shards.size();
    }

    public IndexEventListener getIndexEventListener() {
        return this.eventListener;
    }

    @Override
    public Iterator<IndexShard> iterator() {
        return shards.values().iterator();
    }

    public boolean hasShard(int shardId) {
        return shards.containsKey(shardId);
    }

    /**
     * Return the shard with the provided id, or null if there is no such shard.
     */
    @Override
    @Nullable
    public IndexShard getShardOrNull(int shardId) {
        return shards.get(shardId);
    }

    /**
     * Return the shard with the provided id, or throw an exception if it doesn't exist.
     */
    public IndexShard getShard(int shardId) {
        IndexShard indexShard = getShardOrNull(shardId);
        if (indexShard == null) {
            throw new ShardNotFoundException(new ShardId(index(), shardId));
        }
        return indexShard;
    }

    public Set<Integer> shardIds() {
        return shards.keySet();
    }

    public IndexCache cache() {
        return indexCache;
    }

    public IndexFieldDataService fieldData() {
        return indexFieldData;
    }

    public AnalysisService analysisService() {
        return this.analysisService;
    }

    public MapperService mapperService() {
        return mapperService;
    }

    public SimilarityService similarityService() {
        return similarityService;
    }

    public synchronized void close(final String reason, boolean delete) throws IOException {
        if (closed.compareAndSet(false, true)) {
            deleted.compareAndSet(false, delete);
            try {
                final Set<Integer> shardIds = shardIds();
                for (final int shardId : shardIds) {
                    try {
                        removeShard(shardId, reason);
                    } catch (Exception e) {
                        logger.warn("failed to close shard", e);
                    }
                }
            } finally {
                IOUtils.close(bitsetFilterCache, indexCache, indexFieldData, analysisService, refreshTask, fsyncTask, globalCheckpointTask);
            }
        }
    }


    public String indexUUID() {
        return indexSettings.getUUID();
    }

    // NOTE: O(numShards) cost, but numShards should be smallish?
    private long getAvgShardSizeInBytes() throws IOException {
        long sum = 0;
        int count = 0;
        for (IndexShard indexShard : this) {
            sum += indexShard.store().stats().sizeInBytes();
            count++;
        }
        if (count == 0) {
            return -1L;
        } else {
            return sum / count;
        }
    }

    public synchronized IndexShard createShard(ShardRouting routing) throws IOException {
        final boolean primary = routing.primary();
        /*
         * TODO: we execute this in parallel but it's a synced method. Yet, we might
         * be able to serialize the execution via the cluster state in the future. for now we just
         * keep it synced.
         */
        if (closed.get()) {
            throw new IllegalStateException("Can't create shard " + routing.shardId() + ", closed");
        }
        final Settings indexSettings = this.indexSettings.getSettings();
        final ShardId shardId = routing.shardId();
        boolean success = false;
        Store store = null;
        IndexShard indexShard = null;
        final ShardLock lock = nodeEnv.shardLock(shardId, TimeUnit.SECONDS.toMillis(5));
        try {
            eventListener.beforeIndexShardCreated(shardId, indexSettings);
            ShardPath path;
            try {
                path = ShardPath.loadShardPath(logger, nodeEnv, shardId, this.indexSettings);
            } catch (IllegalStateException ex) {
                logger.warn("{} failed to load shard path, trying to remove leftover", shardId);
                try {
                    ShardPath.deleteLeftoverShardDirectory(logger, nodeEnv, lock, this.indexSettings);
                    path = ShardPath.loadShardPath(logger, nodeEnv, shardId, this.indexSettings);
                } catch (Exception inner) {
                    ex.addSuppressed(inner);
                    throw ex;
                }
            }

            if (path == null) {
                // TODO: we should, instead, hold a "bytes reserved" of how large we anticipate this shard will be, e.g. for a shard
                // that's being relocated/replicated we know how large it will become once it's done copying:
                // Count up how many shards are currently on each data path:
                Map<Path, Integer> dataPathToShardCount = new HashMap<>();
                for (IndexShard shard : this) {
                    Path dataPath = shard.shardPath().getRootStatePath();
                    Integer curCount = dataPathToShardCount.get(dataPath);
                    if (curCount == null) {
                        curCount = 0;
                    }
                    dataPathToShardCount.put(dataPath, curCount + 1);
                }
                path = ShardPath.selectNewPathForShard(nodeEnv, shardId, this.indexSettings,
                    routing.getExpectedShardSize() == ShardRouting.UNAVAILABLE_EXPECTED_SHARD_SIZE
                        ? getAvgShardSizeInBytes() : routing.getExpectedShardSize(),
                    dataPathToShardCount);
                logger.debug("{} creating using a new path [{}]", shardId, path);
            } else {
                logger.debug("{} creating using an existing path [{}]", shardId, path);
            }

            if (shards.containsKey(shardId.id())) {
                throw new IndexShardAlreadyExistsException(shardId + " already exists");
            }

            logger.debug("creating shard_id {}", shardId);
            // if we are on a shared FS we only own the shard (ie. we can safely delete it) if we are the primary.
            final boolean canDeleteShardContent = IndexMetaData.isOnSharedFilesystem(indexSettings) == false ||
                (primary && IndexMetaData.isOnSharedFilesystem(indexSettings));
            final Engine.Warmer engineWarmer = (searcher) -> {
                IndexShard shard =  getShardOrNull(shardId.getId());
                if (shard != null) {
                    warmer.warm(searcher, shard, IndexService.this.indexSettings);
                }
            };
            store = new Store(shardId, this.indexSettings, indexStore.newDirectoryService(path), lock,
                new StoreCloseListener(shardId, canDeleteShardContent, () -> eventListener.onStoreClosed(shardId)));
            if (useShadowEngine(primary, indexSettings)) {
                indexShard = new ShadowIndexShard(routing, this.indexSettings, path, store, indexCache, mapperService, similarityService,
                    indexFieldData, engineFactory, eventListener, searcherWrapper, threadPool, bigArrays, engineWarmer,
                    searchOperationListeners);
                // no indexing listeners - shadow  engines don't index
            } else {
                indexShard = new IndexShard(routing, this.indexSettings, path, store, indexCache, mapperService, similarityService,
                    indexFieldData, engineFactory, eventListener, searcherWrapper, threadPool, bigArrays, engineWarmer,
                    () -> globalCheckpointSyncer.accept(shardId),
                    searchOperationListeners, indexingOperationListeners);
            }
            eventListener.indexShardStateChanged(indexShard, null, indexShard.state(), "shard created");
            eventListener.afterIndexShardCreated(indexShard);
            shards = newMapBuilder(shards).put(shardId.id(), indexShard).immutableMap();
            success = true;
            return indexShard;
        } finally {
            if (success == false) {
                IOUtils.closeWhileHandlingException(lock);
                closeShard("initialization failed", shardId, indexShard, store, eventListener);
            }
        }
    }

    static boolean useShadowEngine(boolean primary, Settings indexSettings) {
        return primary == false && IndexMetaData.isIndexUsingShadowReplicas(indexSettings);
    }

    @Override
    public synchronized void removeShard(int shardId, String reason) {
        final ShardId sId = new ShardId(index(), shardId);
        final IndexShard indexShard;
        if (shards.containsKey(shardId) == false) {
            return;
        }
        logger.debug("[{}] closing... (reason: [{}])", shardId, reason);
        HashMap<Integer, IndexShard> newShards = new HashMap<>(shards);
        indexShard = newShards.remove(shardId);
        shards = unmodifiableMap(newShards);
        closeShard(reason, sId, indexShard, indexShard.store(), indexShard.getIndexEventListener());
        logger.debug("[{}] closed (reason: [{}])", shardId, reason);
    }

    private void closeShard(String reason, ShardId sId, IndexShard indexShard, Store store, IndexEventListener listener) {
        final int shardId = sId.id();
        final Settings indexSettings = this.getIndexSettings().getSettings();
        try {
            try {
                listener.beforeIndexShardClosed(sId, indexShard, indexSettings);
            } finally {
                // this logic is tricky, we want to close the engine so we rollback the changes done to it
                // and close the shard so no operations are allowed to it
                if (indexShard != null) {
                    try {
                        // only flush we are we closed (closed index or shutdown) and if we are not deleted
                        final boolean flushEngine = deleted.get() == false && closed.get();
                        indexShard.close(reason, flushEngine);
                    } catch (Exception e) {
                        logger.debug("[{}] failed to close index shard", e, shardId);
                        // ignore
                    }
                }
                // call this before we close the store, so we can release resources for it
                listener.afterIndexShardClosed(sId, indexShard, indexSettings);
            }
        } finally {
            try {
                store.close();
            } catch (Exception e) {
                logger.warn("[{}] failed to close store on shard removal (reason: [{}])", e, shardId, reason);
            }
        }
    }


    private void onShardClose(ShardLock lock, boolean ownsShard) {
        if (deleted.get()) { // we remove that shards content if this index has been deleted
            try {
                if (ownsShard) {
                    try {
                        eventListener.beforeIndexShardDeleted(lock.getShardId(), indexSettings.getSettings());
                    } finally {
                        shardStoreDeleter.deleteShardStore("delete index", lock, indexSettings);
                        eventListener.afterIndexShardDeleted(lock.getShardId(), indexSettings.getSettings());
                    }
                }
            } catch (IOException e) {
                shardStoreDeleter.addPendingDelete(lock.getShardId(), indexSettings);
                logger.debug("[{}] failed to delete shard content - scheduled a retry", e, lock.getShardId().id());
            }
        }
    }

    public NodeServicesProvider getIndexServices() {
        return nodeServicesProvider;
    }

    @Override
    public IndexSettings getIndexSettings() {
        return indexSettings;
    }

    /**
     * Creates a new QueryShardContext. The context has not types set yet, if types are required set them via
     * {@link QueryShardContext#setTypes(String...)}
     */
    public QueryShardContext newQueryShardContext(IndexReader indexReader) {
        return new QueryShardContext(
                indexSettings, indexCache.bitsetFilterCache(), indexFieldData, mapperService(),
                similarityService(), nodeServicesProvider.getScriptService(), nodeServicesProvider.getIndicesQueriesRegistry(),
                nodeServicesProvider.getClient(), indexReader,
                nodeServicesProvider.getClusterService().state()
        );
    }

    /**
     * Creates a new QueryShardContext. The context has not types set yet, if types are required set them via
     * {@link QueryShardContext#setTypes(String...)}. This context may be used for query parsing but cannot be
     * used for rewriting since it does not know about the current {@link IndexReader}.
     */
    public QueryShardContext newQueryShardContext() {
        return newQueryShardContext(null);
    }

    public ThreadPool getThreadPool() {
        return threadPool;
    }

    public BigArrays getBigArrays() {
        return bigArrays;
    }

    List<IndexingOperationListener> getIndexOperationListeners() { // pkg private for testing
        return indexingOperationListeners;
    }

    List<SearchOperationListener> getSearchOperationListener() { // pkg private for testing
        return searchOperationListeners;
    }

    @Override
    public boolean updateMapping(IndexMetaData indexMetaData) throws IOException {
        return mapperService().updateMapping(indexMetaData);
    }

    private class StoreCloseListener implements Store.OnClose {
        private final ShardId shardId;
        private final boolean ownsShard;
        private final Closeable[] toClose;

        public StoreCloseListener(ShardId shardId, boolean ownsShard, Closeable... toClose) {
            this.shardId = shardId;
            this.ownsShard = ownsShard;
            this.toClose = toClose;
        }

        @Override
        public void handle(ShardLock lock) {
            try {
                assert lock.getShardId().equals(shardId) : "shard id mismatch, expected: " + shardId + " but got: " + lock.getShardId();
                onShardClose(lock, ownsShard);
            } finally {
                try {
                    IOUtils.close(toClose);
                } catch (IOException ex) {
                    logger.debug("failed to close resource", ex);
                }
            }

        }
    }

    private static final class BitsetCacheListener implements BitsetFilterCache.Listener {
        final IndexService indexService;

        private BitsetCacheListener(IndexService indexService) {
            this.indexService = indexService;
        }

        @Override
        public void onCache(ShardId shardId, Accountable accountable) {
            if (shardId != null) {
                final IndexShard shard = indexService.getShardOrNull(shardId.id());
                if (shard != null) {
                    long ramBytesUsed = accountable != null ? accountable.ramBytesUsed() : 0L;
                    shard.shardBitsetFilterCache().onCached(ramBytesUsed);
                }
            }
        }

        @Override
        public void onRemoval(ShardId shardId, Accountable accountable) {
            if (shardId != null) {
                final IndexShard shard = indexService.getShardOrNull(shardId.id());
                if (shard != null) {
                    long ramBytesUsed = accountable != null ? accountable.ramBytesUsed() : 0L;
                    shard.shardBitsetFilterCache().onRemoval(ramBytesUsed);
                }
            }
        }
    }

    private final class FieldDataCacheListener implements IndexFieldDataCache.Listener {
        final IndexService indexService;

        public FieldDataCacheListener(IndexService indexService) {
            this.indexService = indexService;
        }

        @Override
        public void onCache(ShardId shardId, String fieldName, Accountable ramUsage) {
            if (shardId != null) {
                final IndexShard shard = indexService.getShardOrNull(shardId.id());
                if (shard != null) {
                    shard.fieldData().onCache(shardId, fieldName, ramUsage);
                }
            }
        }

        @Override
        public void onRemoval(ShardId shardId, String fieldName, boolean wasEvicted, long sizeInBytes) {
            if (shardId != null) {
                final IndexShard shard = indexService.getShardOrNull(shardId.id());
                if (shard != null) {
                    shard.fieldData().onRemoval(shardId, fieldName, wasEvicted, sizeInBytes);
                }
            }
        }
    }

    /**
     * Returns the filter associated with listed filtering aliases.
     * <p>
     * The list of filtering aliases should be obtained by calling MetaData.filteringAliases.
     * Returns <tt>null</tt> if no filtering is required.</p>
     */
    public Query aliasFilter(QueryShardContext context, String... aliasNames) {
        if (aliasNames == null || aliasNames.length == 0) {
            return null;
        }
        final ImmutableOpenMap<String, AliasMetaData> aliases = indexSettings.getIndexMetaData().getAliases();
        if (aliasNames.length == 1) {
            AliasMetaData alias = aliases.get(aliasNames[0]);
            if (alias == null) {
                // This shouldn't happen unless alias disappeared after filteringAliases was called.
                throw new InvalidAliasNameException(index(), aliasNames[0], "Unknown alias name was passed to alias Filter");
            }
            return parse(alias, context);
        } else {
            // we need to bench here a bit, to see maybe it makes sense to use OrFilter
            BooleanQuery.Builder combined = new BooleanQuery.Builder();
            for (String aliasName : aliasNames) {
                AliasMetaData alias = aliases.get(aliasName);
                if (alias == null) {
                    // This shouldn't happen unless alias disappeared after filteringAliases was called.
                    throw new InvalidAliasNameException(indexSettings.getIndex(), aliasNames[0],
                        "Unknown alias name was passed to alias Filter");
                }
                Query parsedFilter = parse(alias, context);
                if (parsedFilter != null) {
                    combined.add(parsedFilter, BooleanClause.Occur.SHOULD);
                } else {
                    // The filter might be null only if filter was removed after filteringAliases was called
                    return null;
                }
            }
            return combined.build();
        }
    }

    private Query parse(AliasMetaData alias, QueryShardContext shardContext) {
        if (alias.filter() == null) {
            return null;
        }
        try {
            byte[] filterSource = alias.filter().uncompressed();
            try (XContentParser parser = XContentFactory.xContent(filterSource).createParser(filterSource)) {
                Optional<QueryBuilder> innerQueryBuilder = shardContext.newParseContext(parser).parseInnerQueryBuilder();
                if (innerQueryBuilder.isPresent()) {
                    return shardContext.toFilter(innerQueryBuilder.get()).query();
                }
                return null;
            }
        } catch (IOException ex) {
            throw new AliasFilterParsingException(shardContext.index(), alias.getAlias(), "Invalid alias filter", ex);
        }
    }

    public IndexMetaData getMetaData() {
        return indexSettings.getIndexMetaData();
    }

    @Override
    public synchronized void updateMetaData(final IndexMetaData metadata) {
        final Translog.Durability oldTranslogDurability = indexSettings.getTranslogDurability();
        if (indexSettings.updateIndexMetaData(metadata)) {
            for (final IndexShard shard : this.shards.values()) {
                try {
                    shard.onSettingsChanged();
                } catch (Exception e) {
                    logger.warn("[{}] failed to notify shard about setting change", e, shard.shardId().id());
                }
            }
            if (refreshTask.getInterval().equals(indexSettings.getRefreshInterval()) == false) {
                rescheduleRefreshTasks();
            }
            final Translog.Durability durability = indexSettings.getTranslogDurability();
            if (durability != oldTranslogDurability) {
                rescheduleFsyncTask(durability);
            }
        }

        // update primary terms
        for (final IndexShard shard : this.shards.values()) {
            shard.updatePrimaryTerm(metadata.primaryTerm(shard.shardId().id()));
        }
    }

    private void rescheduleFsyncTask(Translog.Durability durability) {
        try {
            if (fsyncTask != null) {
                fsyncTask.close();
            }
        } finally {
            fsyncTask = durability == Translog.Durability.REQUEST ? null : new AsyncTranslogFSync(this);
        }
    }

    private void rescheduleRefreshTasks() {
        try {
            refreshTask.close();
        } finally {
            refreshTask = new AsyncRefreshTask(this);
        }

    }

    public interface ShardStoreDeleter {
        void deleteShardStore(String reason, ShardLock lock, IndexSettings indexSettings) throws IOException;

        void addPendingDelete(ShardId shardId, IndexSettings indexSettings);
    }

    final EngineFactory getEngineFactory() {
        return engineFactory;
    } // pkg private for testing

    final IndexSearcherWrapper getSearcherWrapper() {
        return searcherWrapper;
    } // pkg private for testing

    final IndexStore getIndexStore() {
        return indexStore;
    } // pkg private for testing

    private void maybeFSyncTranslogs() {
        if (indexSettings.getTranslogDurability() == Translog.Durability.ASYNC) {
            for (IndexShard shard : this.shards.values()) {
                try {
                    Translog translog = shard.getTranslog();
                    if (translog.syncNeeded()) {
                        translog.sync();
                    }
                } catch (EngineClosedException | AlreadyClosedException ex) {
                    // fine - continue;
                } catch (IOException e) {
                    logger.warn("failed to sync translog", e);
                }
            }
        }
    }

    private void maybeRefreshEngine() {
        if (indexSettings.getRefreshInterval().millis() > 0) {
            for (IndexShard shard : this.shards.values()) {
                switch (shard.state()) {
                    case CREATED:
                    case RECOVERING:
                    case CLOSED:
                        continue;
                    case POST_RECOVERY:
                    case STARTED:
                    case RELOCATED:
                        try {
                            if (shard.isRefreshNeeded()) {
                                shard.refresh("schedule");
                            }
                        } catch (EngineClosedException | AlreadyClosedException ex) {
                            // fine - continue;
                        }
                        continue;
                    default:
                        throw new IllegalStateException("unknown state: " + shard.state());
                }
            }
        }
    }

<<<<<<< HEAD
    private void maybeUpdateGlobalCheckpoints() {
        for (IndexShard shard : this.shards.values()) {
            if (shard.routingEntry().primary()) {
                switch (shard.state()) {
                    case CREATED:
                    case RECOVERING:
                    case CLOSED:
                    case RELOCATED:
                        continue;
                    case POST_RECOVERY:
                    case STARTED:
                        try {
                            shard.updateGlobalCheckpointOnPrimary();
                        } catch (EngineClosedException | AlreadyClosedException ex) {
                            // fine - continue, the shard was concurrently closed on us.
                        }
                        continue;
                    default:
                        throw new IllegalStateException("unknown state: " + shard.state());
                }
            }
        }
    }


    static abstract class BaseAsyncTask implements Runnable, Closeable {
=======
    abstract static class BaseAsyncTask implements Runnable, Closeable {
>>>>>>> 74af0e36
        protected final IndexService indexService;
        protected final ThreadPool threadPool;
        private final TimeValue interval;
        private ScheduledFuture<?> scheduledFuture;
        private final AtomicBoolean closed = new AtomicBoolean(false);
        private volatile Exception lastThrownException;

        BaseAsyncTask(IndexService indexService, TimeValue interval) {
            this.indexService = indexService;
            this.threadPool = indexService.getThreadPool();
            this.interval = interval;
            onTaskCompletion();
        }

        boolean mustReschedule() {
            // don't re-schedule if its closed or if we don't have a single shard here..., we are done
            return indexService.closed.get() == false
                && closed.get() == false && interval.millis() > 0;
        }

        private synchronized void onTaskCompletion() {
            if (mustReschedule()) {
                if (indexService.logger.isTraceEnabled()) {
                    indexService.logger.trace("scheduling {} every {}", toString(), interval);
                }
                this.scheduledFuture = threadPool.schedule(interval, getThreadPool(), BaseAsyncTask.this);
            } else {
                indexService.logger.trace("scheduled {} disabled", toString());
                this.scheduledFuture = null;
            }
        }

        boolean isScheduled() {
            return scheduledFuture != null;
        }

        @Override
        public final void run() {
            try {
                runInternal();
            } catch (Exception ex) {
                if (lastThrownException == null || sameException(lastThrownException, ex) == false) {
                    // prevent the annoying fact of logging the same stuff all the time with an interval of 1 sec will spam all your logs
                    indexService.logger.warn("failed to run task {} - suppressing re-occurring exceptions unless the exception changes",
                        ex, toString());
                    lastThrownException = ex;
                }
            } finally {
                onTaskCompletion();
            }
        }

        private static boolean sameException(Exception left, Exception right) {
            if (left.getClass() == right.getClass()) {
                if (Objects.equals(left.getMessage(), right.getMessage())) {
                    StackTraceElement[] stackTraceLeft = left.getStackTrace();
                    StackTraceElement[] stackTraceRight = right.getStackTrace();
                    if (stackTraceLeft.length == stackTraceRight.length) {
                        for (int i = 0; i < stackTraceLeft.length; i++) {
                            if (stackTraceLeft[i].equals(stackTraceRight[i]) == false) {
                                return false;
                            }
                        }
                        return true;
                    }
                }
            }
            return false;
        }

        protected abstract void runInternal();

        protected String getThreadPool() {
            return ThreadPool.Names.SAME;
        }

        @Override
        public synchronized void close() {
            if (closed.compareAndSet(false, true)) {
                FutureUtils.cancel(scheduledFuture);
                scheduledFuture = null;
            }
        }

        TimeValue getInterval() {
            return interval;
        }

        boolean isClosed() {
            return this.closed.get();
        }
    }

    /**
     * FSyncs the translog for all shards of this index in a defined interval.
     */
    static final class AsyncTranslogFSync extends BaseAsyncTask {

        AsyncTranslogFSync(IndexService indexService) {
            super(indexService, indexService.getIndexSettings().getTranslogSyncInterval());
        }

        @Override
        protected String getThreadPool() {
            return ThreadPool.Names.FLUSH;
        }

        @Override
        protected void runInternal() {
            indexService.maybeFSyncTranslogs();
        }

        @Override
        public String toString() {
            return "translog_sync";
        }
    }

    final class AsyncRefreshTask extends BaseAsyncTask {

        AsyncRefreshTask(IndexService indexService) {
            super(indexService, indexService.getIndexSettings().getRefreshInterval());
        }

        @Override
        protected void runInternal() {
            indexService.maybeRefreshEngine();
        }

        @Override
        protected String getThreadPool() {
            return ThreadPool.Names.REFRESH;
        }

        @Override
        public String toString() {
            return "refresh";
        }
    }

    final class AsyncGlobalCheckpointTask extends BaseAsyncTask {

        AsyncGlobalCheckpointTask(IndexService indexService) {
            super(indexService, indexService.getIndexSettings().getGlobalCheckpointInterval());
        }

        @Override
        protected void runInternal() {
            indexService.maybeUpdateGlobalCheckpoints();
        }

        @Override
        public String toString() {
            return "global_checkpoint";
        }
    }

    AsyncRefreshTask getRefreshTask() { // for tests
        return refreshTask;
    }

    AsyncTranslogFSync getFsyncTask() { // for tests
        return fsyncTask;
    }

    AsyncGlobalCheckpointTask getGlobalCheckpointTask() { // for tests
        return globalCheckpointTask;
    }
}<|MERGE_RESOLUTION|>--- conflicted
+++ resolved
@@ -738,7 +738,6 @@
         }
     }
 
-<<<<<<< HEAD
     private void maybeUpdateGlobalCheckpoints() {
         for (IndexShard shard : this.shards.values()) {
             if (shard.routingEntry().primary()) {
@@ -764,10 +763,7 @@
     }
 
 
-    static abstract class BaseAsyncTask implements Runnable, Closeable {
-=======
     abstract static class BaseAsyncTask implements Runnable, Closeable {
->>>>>>> 74af0e36
         protected final IndexService indexService;
         protected final ThreadPool threadPool;
         private final TimeValue interval;
