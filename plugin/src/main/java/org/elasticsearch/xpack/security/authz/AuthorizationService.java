/*
 * Copyright Elasticsearch B.V. and/or licensed to Elasticsearch B.V. under one
 * or more contributor license agreements. Licensed under the Elastic License;
 * you may not use this file except in compliance with the Elastic License.
 */
package org.elasticsearch.xpack.security.authz;

import org.elasticsearch.ElasticsearchSecurityException;
import org.elasticsearch.action.ActionListener;
import org.elasticsearch.action.CompositeIndicesRequest;
import org.elasticsearch.action.DocWriteRequest;
import org.elasticsearch.action.IndicesRequest;
import org.elasticsearch.action.admin.indices.alias.Alias;
import org.elasticsearch.action.admin.indices.alias.IndicesAliasesRequest;
import org.elasticsearch.action.admin.indices.create.CreateIndexRequest;
import org.elasticsearch.action.bulk.BulkAction;
import org.elasticsearch.action.bulk.BulkItemRequest;
import org.elasticsearch.action.bulk.BulkShardRequest;
import org.elasticsearch.action.bulk.TransportShardBulkAction;
import org.elasticsearch.action.delete.DeleteAction;
import org.elasticsearch.action.get.MultiGetAction;
import org.elasticsearch.action.index.IndexAction;
import org.elasticsearch.action.search.ClearScrollAction;
import org.elasticsearch.action.search.MultiSearchAction;
import org.elasticsearch.action.search.SearchScrollAction;
import org.elasticsearch.action.search.SearchTransportService;
import org.elasticsearch.action.support.IndicesOptions;
import org.elasticsearch.action.support.replication.TransportReplicationAction.ConcreteShardRequest;
import org.elasticsearch.action.termvectors.MultiTermVectorsAction;
import org.elasticsearch.action.update.UpdateAction;
import org.elasticsearch.cluster.metadata.MetaData;
import org.elasticsearch.cluster.service.ClusterService;
import org.elasticsearch.common.Nullable;
import org.elasticsearch.common.collect.Tuple;
import org.elasticsearch.common.component.AbstractComponent;
import org.elasticsearch.common.settings.Setting;
import org.elasticsearch.common.settings.Setting.Property;
import org.elasticsearch.common.settings.Settings;
import org.elasticsearch.common.util.concurrent.ThreadContext;
import org.elasticsearch.common.util.set.Sets;
import org.elasticsearch.threadpool.ThreadPool;
import org.elasticsearch.transport.TransportActionProxy;
import org.elasticsearch.transport.TransportRequest;
import org.elasticsearch.xpack.security.SecurityLifecycleService;
import org.elasticsearch.xpack.security.action.user.AuthenticateAction;
import org.elasticsearch.xpack.security.action.user.ChangePasswordAction;
import org.elasticsearch.xpack.security.action.user.HasPrivilegesAction;
import org.elasticsearch.xpack.security.action.user.UserRequest;
import org.elasticsearch.xpack.security.audit.AuditTrailService;
import org.elasticsearch.xpack.security.authc.Authentication;
import org.elasticsearch.xpack.security.authc.AuthenticationFailureHandler;
import org.elasticsearch.xpack.security.authc.esnative.NativeRealm;
import org.elasticsearch.xpack.security.authc.esnative.ReservedRealm;
import org.elasticsearch.xpack.security.authz.IndicesAndAliasesResolver.ResolvedIndices;
import org.elasticsearch.xpack.security.authz.accesscontrol.IndicesAccessControl;
import org.elasticsearch.xpack.security.authz.permission.ClusterPermission;
import org.elasticsearch.xpack.security.authz.permission.FieldPermissionsCache;
import org.elasticsearch.xpack.security.authz.permission.Role;
import org.elasticsearch.xpack.security.authz.privilege.ClusterPrivilege;
import org.elasticsearch.xpack.security.authz.privilege.IndexPrivilege;
import org.elasticsearch.xpack.security.authz.store.CompositeRolesStore;
import org.elasticsearch.xpack.security.authz.store.ReservedRolesStore;
import org.elasticsearch.xpack.security.support.Automatons;
import org.elasticsearch.xpack.security.user.AnonymousUser;
import org.elasticsearch.xpack.security.user.SystemUser;
import org.elasticsearch.xpack.security.user.User;
import org.elasticsearch.xpack.security.user.XPackSecurityUser;
import org.elasticsearch.xpack.security.user.XPackUser;
import org.elasticsearch.xpack.sql.plugin.sql.action.SqlAction;
import org.elasticsearch.xpack.sql.plugin.SqlTranslateAction;

import java.util.Arrays;
import java.util.Collections;
import java.util.HashMap;
import java.util.HashSet;
import java.util.List;
import java.util.Map;
import java.util.Set;
import java.util.function.BiFunction;
import java.util.function.Predicate;

import static org.elasticsearch.xpack.security.Security.setting;
import static org.elasticsearch.xpack.security.support.Exceptions.authorizationError;

public class AuthorizationService extends AbstractComponent {
    public static final Setting<Boolean> ANONYMOUS_AUTHORIZATION_EXCEPTION_SETTING =
            Setting.boolSetting(setting("authc.anonymous.authz_exception"), true, Property.NodeScope);
    public static final String INDICES_PERMISSIONS_KEY = "_indices_permissions";
    public static final String INDICES_PERMISSIONS_RESOLVER_KEY = "_indices_permissions_resolver";
    public static final String ORIGINATING_ACTION_KEY = "_originating_action_name";

    private static final Predicate<String> MONITOR_INDEX_PREDICATE = IndexPrivilege.MONITOR.predicate();
    private static final Predicate<String> SAME_USER_PRIVILEGE = Automatons.predicate(
            ChangePasswordAction.NAME, AuthenticateAction.NAME, HasPrivilegesAction.NAME);

    private static final String INDEX_SUB_REQUEST_PRIMARY = IndexAction.NAME + "[p]";
    private static final String INDEX_SUB_REQUEST_REPLICA = IndexAction.NAME + "[r]";
    private static final String DELETE_SUB_REQUEST_PRIMARY = DeleteAction.NAME + "[p]";
    private static final String DELETE_SUB_REQUEST_REPLICA = DeleteAction.NAME + "[r]";

    private final ClusterService clusterService;
    private final CompositeRolesStore rolesStore;
    private final AuditTrailService auditTrail;
    private final IndicesAndAliasesResolver indicesAndAliasesResolver;
    private final AuthenticationFailureHandler authcFailureHandler;
    private final ThreadContext threadContext;
    private final AnonymousUser anonymousUser;
    private final FieldPermissionsCache fieldPermissionsCache;
    private final boolean isAnonymousEnabled;
    private final boolean anonymousAuthzExceptionEnabled;

    public AuthorizationService(Settings settings, CompositeRolesStore rolesStore, ClusterService clusterService,
                                AuditTrailService auditTrail, AuthenticationFailureHandler authcFailureHandler,
                                ThreadPool threadPool, AnonymousUser anonymousUser) {
        super(settings);
        this.rolesStore = rolesStore;
        this.clusterService = clusterService;
        this.auditTrail = auditTrail;
        this.indicesAndAliasesResolver = new IndicesAndAliasesResolver(settings, clusterService);
        this.authcFailureHandler = authcFailureHandler;
        this.threadContext = threadPool.getThreadContext();
        this.anonymousUser = anonymousUser;
        this.isAnonymousEnabled = AnonymousUser.isAnonymousEnabled(settings);
        this.anonymousAuthzExceptionEnabled = ANONYMOUS_AUTHORIZATION_EXCEPTION_SETTING.get(settings);
        this.fieldPermissionsCache = new FieldPermissionsCache(settings);
    }

    /**
     * Verifies that the given user can execute the given request (and action). If the user doesn't
     * have the appropriate privileges for this action/request, an {@link ElasticsearchSecurityException}
     * will be thrown.
     *
     * @param authentication The authentication information
     * @param action         The action
     * @param request        The request
     * @throws ElasticsearchSecurityException If the given user is no allowed to execute the given request
     */
    public void authorize(Authentication authentication, String action, TransportRequest request, Role userRole,
                          Role runAsRole) throws ElasticsearchSecurityException {
        final TransportRequest originalRequest = request;
        if (request instanceof ConcreteShardRequest) {
            request = ((ConcreteShardRequest<?>) request).getRequest();
            assert TransportActionProxy.isProxyRequest(request) == false : "expected non-proxy request for action: " + action;
        } else {
            request = TransportActionProxy.unwrapRequest(request);
            if (TransportActionProxy.isProxyRequest(originalRequest) && TransportActionProxy.isProxyAction(action) == false) {
                throw new IllegalStateException("originalRequest is a proxy request for: [" + request + "] but action: ["
                        + action + "] isn't");
            }
        }
        // prior to doing any authorization lets set the originating action in the context only
        putTransientIfNonExisting(ORIGINATING_ACTION_KEY, action);

        // first we need to check if the user is the system. If it is, we'll just authorize the system access
        if (SystemUser.is(authentication.getUser())) {
            if (SystemUser.isAuthorized(action) && SystemUser.is(authentication.getUser())) {
                setIndicesAccessControl(IndicesAccessControl.ALLOW_ALL);
                grant(authentication, action, request, null);
                return;
            }
            throw denial(authentication, action, request, null);
        }

        // get the roles of the authenticated user, which may be different than the effective
        Role permission = userRole;

        // check if the request is a run as request
        final boolean isRunAs = authentication.getUser().isRunAs();
        if (isRunAs) {
            // if we are running as a user we looked up then the authentication must contain a lookedUpBy. If it doesn't then this user
            // doesn't really exist but the authc service allowed it through to avoid leaking users that exist in the system
            if (authentication.getLookedUpBy() == null) {
                throw denyRunAs(authentication, action, request);
            } else if (permission.runAs().check(authentication.getUser().principal())) {
                grantRunAs(authentication, action, request);
                permission = runAsRole;
            } else {
                throw denyRunAs(authentication, action, request);
            }
        }

        // first, we'll check if the action is a cluster action. If it is, we'll only check it against the cluster permissions
        if (ClusterPrivilege.ACTION_MATCHER.test(action)) {
            ClusterPermission cluster = permission.cluster();
            if (cluster.check(action) || checkSameUserPermissions(action, request, authentication)) {
                setIndicesAccessControl(IndicesAccessControl.ALLOW_ALL);
                grant(authentication, action, request, null);
                return;
            }
            throw denial(authentication, action, request, null);
        }

        // ok... this is not a cluster action, let's verify it's an indices action
        if (!IndexPrivilege.ACTION_MATCHER.test(action)) {
            throw denial(authentication, action, request, null);
        }

        //composite actions are explicitly listed and will be authorized at the sub-request / shard level
        if (isCompositeAction(action)) {
            if (request instanceof CompositeIndicesRequest == false) {
                throw new IllegalStateException("Composite actions must implement " + CompositeIndicesRequest.class.getSimpleName()
                        + ", " + request.getClass().getSimpleName() + " doesn't");
            }
            // we check if the user can execute the action, without looking at indices, which will be authorized at the shard level
            if (permission.indices().check(action)) {
                grant(authentication, action, request, null);
                return;
            }
            throw denial(authentication, action, request, null);
        } else if (isDelayedIndicesAction(action)) {
            /* We check now if the user can execute the action without looking at indices.
             * The action is itself responsible for checking if the user can access the
             * indices when it runs. */
            if (permission.indices().check(action)) {
                grant(authentication, action, request, null);

                /* Now that we know the user can run the action we need to build a function
                 * that we can use later to fetch the user's actual permissions for an
                 * index. */
                final MetaData metaData = clusterService.state().metaData();
                final AuthorizedIndices authorizedIndices = new AuthorizedIndices(authentication.getUser(), permission, action, metaData);

                final TransportRequest finalRequest = request;
                final Role finalPermission = permission;
                setIndicesAccessControlResolver((indicesOptions, indices) -> {
                    /* The rest of security assumes that it can extract the indices from a
                     * request and it is fairly twisty to convince it otherwise so we adapt
                     * and stick our indices into a funny proxy request. Not ideal, but
                     * it'll do for now. */
                    IndicesRequest proxy = new IndicesRequest() {
                        @Override
                        public String[] indices() {
                            return indices;
                        }

                        @Override
                        public IndicesOptions indicesOptions() {
                            return indicesOptions;
                        }
                    };
                    Set<String> specificIndices = new HashSet<>();
                    Collections.addAll(specificIndices, indices);
                    ResolvedIndices resolvedIndices;
                    try {
                        resolvedIndices = indicesAndAliasesResolver.resolve(proxy, metaData, authorizedIndices);
                    } catch (Exception e) {
                        denial(authentication, action, finalRequest, specificIndices);
                        throw e;
                    }

                    Set<String> localIndices = new HashSet<>(resolvedIndices.getLocal());
                    IndicesAccessControl indicesAccessControl = authorizeIndices(action, finalRequest, localIndices, specificIndices,
                            authentication, finalPermission, metaData);
                    grant(authentication, action, finalRequest, specificIndices);
                    return indicesAccessControl;
                });
                return;
            }
            throw denial(authentication, action, request, null);
        } else if (isTranslatedToBulkAction(action)) {
            if (request instanceof CompositeIndicesRequest == false) {
                throw new IllegalStateException("Bulk translated actions must implement " + CompositeIndicesRequest.class.getSimpleName()
                        + ", " + request.getClass().getSimpleName() + " doesn't");
            }
            // we check if the user can execute the action, without looking at indices, which will be authorized at the shard level
            if (permission.indices().check(action)) {
                grant(authentication, action, request, null);
                return;
            }
            throw denial(authentication, action, request, null);
        } else if (TransportActionProxy.isProxyAction(action)) {
            // we authorize proxied actions once they are "unwrapped" on the next node
            if (TransportActionProxy.isProxyRequest(originalRequest) == false) {
                throw new IllegalStateException("originalRequest is not a proxy request: [" + originalRequest + "] but action: ["
                        + action + "] is a proxy action");
            }
            if (permission.indices().check(action)) {
                grant(authentication, action, request, null);
                return;
            } else {
                // we do this here in addition to the denial below since we might run into an assertion on scroll request below if we
                // don't have permission to read cross cluster but wrap a scroll request.
                throw denial(authentication, action, request, null);
            }
        }

        // some APIs are indices requests that are not actually associated with indices. For example,
        // search scroll request, is categorized under the indices context, but doesn't hold indices names
        // (in this case, the security check on the indices was done on the search request that initialized
        // the scroll. Given that scroll is implemented using a context on the node holding the shard, we
        // piggyback on it and enhance the context with the original authentication. This serves as our method
        // to validate the scroll id only stays with the same user!
        if (request instanceof IndicesRequest == false && request instanceof IndicesAliasesRequest == false) {
            //note that clear scroll shard level actions can originate from a clear scroll all, which doesn't require any
            //indices permission as it's categorized under cluster. This is why the scroll check is performed
            //even before checking if the user has any indices permission.
            if (isScrollRelatedAction(action)) {
                // if the action is a search scroll action, we first authorize that the user can execute the action for some
                // index and if they cannot, we can fail the request early before we allow the execution of the action and in
                // turn the shard actions
                if (SearchScrollAction.NAME.equals(action) && permission.indices().check(action) == false) {
                    throw denial(authentication, action, request, null);
                } else {
                    // we store the request as a transient in the ThreadContext in case of a authorization failure at the shard
                    // level. If authorization fails we will audit a access_denied message and will use the request to retrieve
                    // information such as the index and the incoming address of the request
                    grant(authentication, action, request, null);
                    return;
                }
            } else {
                assert false :
                        "only scroll related requests are known indices api that don't support retrieving the indices they relate to";
                throw denial(authentication, action, request, null);
            }
        }

        final boolean allowsRemoteIndices = request instanceof IndicesRequest
                && IndicesAndAliasesResolver.allowsRemoteIndices((IndicesRequest) request);

        // If this request does not allow remote indices
        // then the user must have permission to perform this action on at least 1 local index
        if (allowsRemoteIndices == false && permission.indices().check(action) == false) {
            throw denial(authentication, action, request, null);
        }

        final MetaData metaData = clusterService.state().metaData();
        final AuthorizedIndices authorizedIndices = new AuthorizedIndices(authentication.getUser(), permission, action, metaData);
        final ResolvedIndices resolvedIndices = resolveIndexNames(authentication, action, request, request, metaData, authorizedIndices);
        assert !resolvedIndices.isEmpty()
                : "every indices request needs to have its indices set thus the resolved indices must not be empty";

        // If this request does reference any remote indices
        // then the user must have permission to perform this action on at least 1 local index
        if (resolvedIndices.getRemote().isEmpty() && permission.indices().check(action) == false) {
            throw denial(authentication, action, request, null);
        }

        //all wildcard expressions have been resolved and only the security plugin could have set '-*' here.
        //'-*' matches no indices so we allow the request to go through, which will yield an empty response
        if (resolvedIndices.isNoIndicesPlaceholder()) {
            setIndicesAccessControl(IndicesAccessControl.ALLOW_NO_INDICES);
            grant(authentication, action, request, null);
            return;
        }

        final Set<String> localIndices = new HashSet<>(resolvedIndices.getLocal());
<<<<<<< HEAD
        IndicesAccessControl indicesAccessControl = authorizeIndices(action, request, localIndices, null, authentication,
                permission, metaData);
        setIndicesAccessControl(indicesAccessControl);
=======
        IndicesAccessControl indicesAccessControl = permission.authorize(action, localIndices, metaData, fieldPermissionsCache);
        if (!indicesAccessControl.isGranted()) {
            throw denial(authentication, action, request);
        } else if (hasSecurityIndexAccess(indicesAccessControl)
                && MONITOR_INDEX_PREDICATE.test(action) == false
                && isSuperuser(authentication.getUser()) == false) {
            // only the XPackUser is allowed to work with this index, but we should allow indices monitoring actions through for debugging
            // purposes. These monitor requests also sometimes resolve indices concretely and then requests them
            logger.debug("user [{}] attempted to directly perform [{}] against the security index [{}]",
                    authentication.getUser().principal(), action, SecurityLifecycleService.SECURITY_INDEX_NAME);
            throw denial(authentication, action, request);
        } else {
            setIndicesAccessControl(indicesAccessControl);
        }
>>>>>>> 17ae4899

        //if we are creating an index we need to authorize potential aliases created at the same time
        if (IndexPrivilege.CREATE_INDEX_MATCHER.test(action)) {
            assert request instanceof CreateIndexRequest;
            Set<Alias> aliases = ((CreateIndexRequest) request).aliases();
            if (!aliases.isEmpty()) {
                Set<String> aliasesAndIndices = Sets.newHashSet(localIndices);
                for (Alias alias : aliases) {
                    aliasesAndIndices.add(alias.name());
                }
                indicesAccessControl = permission.authorize("indices:admin/aliases", aliasesAndIndices, metaData, fieldPermissionsCache);
                if (!indicesAccessControl.isGranted()) {
                    throw denial(authentication, "indices:admin/aliases", request, null);
                }
                // no need to re-add the indicesAccessControl in the context,
                // because the create index call doesn't do anything FLS or DLS
            }
        }

        if (action.equals(TransportShardBulkAction.ACTION_NAME)) {
            // is this is performing multiple actions on the index, then check each of those actions.
            assert request instanceof BulkShardRequest
                    : "Action " + action + " requires " + BulkShardRequest.class + " but was " + request.getClass();

            authorizeBulkItems(authentication, (BulkShardRequest) request, permission, metaData, localIndices, authorizedIndices);
        }

        grant(authentication, action, originalRequest, null);
    }

    private boolean hasSecurityIndexAccess(IndicesAccessControl indicesAccessControl) {
        for (String index : SecurityLifecycleService.indexNames()) {
            final IndicesAccessControl.IndexAccessControl indexPermissions = indicesAccessControl.getIndexPermissions(index);
            if (indexPermissions != null && indexPermissions.isGranted()) {
                return true;
            }
        }
        return false;
    }

    /**
     * Performs authorization checks on the items within a {@link BulkShardRequest}.
     * This inspects the {@link BulkItemRequest items} within the request, computes an <em>implied</em> action for each item's
     * {@link DocWriteRequest#opType()}, and then checks whether that action is allowed on the targeted index.
     * Items that fail this checks are {@link BulkItemRequest#abort(String, Exception) aborted}, with an
     * {@link #denial(Authentication, String, TransportRequest, Set) access denied} exception.
     * Because a shard level request is for exactly 1 index, and there are a small number of possible item
     * {@link DocWriteRequest.OpType types}, the number of distinct authorization checks that need to be performed is very small, but the
     * results must be cached, to avoid adding a high overhead to each bulk request.
     */
    private void authorizeBulkItems(Authentication authentication, BulkShardRequest request, Role permission,
                                    MetaData metaData, Set<String> indices, AuthorizedIndices authorizedIndices) {
        // Maps original-index -> expanded-index-name (expands date-math, but not aliases)
        final Map<String, String> resolvedIndexNames = new HashMap<>();
        // Maps (resolved-index , action) -> is-granted
        final Map<Tuple<String, String>, Boolean> indexActionAuthority = new HashMap<>();
        for (BulkItemRequest item : request.items()) {
            String resolvedIndex = resolvedIndexNames.computeIfAbsent(item.index(), key -> {
                final ResolvedIndices resolvedIndices = indicesAndAliasesResolver.resolveIndicesAndAliases(item.request(), metaData,
                        authorizedIndices);
                if (resolvedIndices.getRemote().size() != 0) {
                    throw illegalArgument("Bulk item should not write to remote indices, but request writes to "
                            + String.join(",", resolvedIndices.getRemote()));
                }
                if (resolvedIndices.getLocal().size() != 1) {
                    throw illegalArgument("Bulk item should write to exactly 1 index, but request writes to "
                            + String.join(",", resolvedIndices.getLocal()));
                }
                final String resolved = resolvedIndices.getLocal().get(0);
                if (indices.contains(resolved) == false) {
                    throw illegalArgument("Found bulk item that writes to index " + resolved + " but the request writes to " + indices);
                }
                return resolved;
            });
            final String itemAction = getAction(item);
            final Tuple<String, String> indexAndAction = new Tuple<>(resolvedIndex, itemAction);
            final boolean granted = indexActionAuthority.computeIfAbsent(indexAndAction, key -> {
                final IndicesAccessControl itemAccessControl = permission.authorize(itemAction, Collections.singleton(resolvedIndex),
                        metaData, fieldPermissionsCache);
                return itemAccessControl.isGranted();
            });
            if (granted == false) {
                item.abort(resolvedIndex, denial(authentication, itemAction, request, null));
            }
        }
    }

    private IllegalArgumentException illegalArgument(String message) {
        assert false : message;
        return new IllegalArgumentException(message);
    }

    private static String getAction(BulkItemRequest item) {
        final DocWriteRequest docWriteRequest = item.request();
        switch (docWriteRequest.opType()) {
            case INDEX:
            case CREATE:
                return IndexAction.NAME;
            case UPDATE:
                return UpdateAction.NAME;
            case DELETE:
                return DeleteAction.NAME;
        }
        throw new IllegalArgumentException("No equivalent action for opType [" + docWriteRequest.opType() + "]");
    }

    private ResolvedIndices resolveIndexNames(Authentication authentication, String action, Object indicesRequest,
                                              TransportRequest mainRequest, MetaData metaData,
                                              AuthorizedIndices authorizedIndices) {
        try {
            return indicesAndAliasesResolver.resolve(indicesRequest, metaData, authorizedIndices);
        } catch (Exception e) {
            auditTrail.accessDenied(authentication.getUser(), action, mainRequest, null);
            throw e;
        }
    }

    private void setIndicesAccessControl(IndicesAccessControl accessControl) {
        putTransientIfNonExisting(INDICES_PERMISSIONS_KEY, accessControl);
    }

    /**
     * Sets a function to resolve {@link IndicesAccessControl} to be used by
     * {@link #isDelayedIndicesAction(String) actions} that do not know their
     * indices up front but still need to check permissions.
     */
    private void setIndicesAccessControlResolver(BiFunction<IndicesOptions, String[], IndicesAccessControl> accessControlResolver) {
        putTransientIfNonExisting(INDICES_PERMISSIONS_RESOLVER_KEY, accessControlResolver);
    }

    private void putTransientIfNonExisting(String key, Object value) {
        Object existing = threadContext.getTransient(key);
        if (existing == null) {
            threadContext.putTransient(key, value);
        }
    }

    public void roles(User user, ActionListener<Role> roleActionListener) {
        // we need to special case the internal users in this method, if we apply the anonymous roles to every user including these system
        // user accounts then we run into the chance of a deadlock because then we need to get a role that we may be trying to get as the
        // internal user. The SystemUser is special cased as it has special privileges to execute internal actions and should never be
        // passed into this method. The XPackUser has the Superuser role and we can simply return that
        if (SystemUser.is(user)) {
            throw new IllegalArgumentException("the user [" + user.principal() + "] is the system user and we should never try to get its" +
                    " roles");
        }
        if (XPackUser.is(user)) {
            assert XPackUser.INSTANCE.roles().length == 1;
            roleActionListener.onResponse(XPackUser.ROLE);
            return;
        }
        if (XPackSecurityUser.is(user)) {
            roleActionListener.onResponse(ReservedRolesStore.SUPERUSER_ROLE);
            return;
        }

        Set<String> roleNames = new HashSet<>();
        Collections.addAll(roleNames, user.roles());
        if (isAnonymousEnabled && anonymousUser.equals(user) == false) {
            if (anonymousUser.roles().length == 0) {
                throw new IllegalStateException("anonymous is only enabled when the anonymous user has roles");
            }
            Collections.addAll(roleNames, anonymousUser.roles());
        }

        if (roleNames.isEmpty()) {
            roleActionListener.onResponse(Role.EMPTY);
        } else if (roleNames.contains(ReservedRolesStore.SUPERUSER_ROLE.name())) {
            roleActionListener.onResponse(ReservedRolesStore.SUPERUSER_ROLE);
        } else {
            rolesStore.roles(roleNames, fieldPermissionsCache, roleActionListener);
        }
    }

    private static boolean isCompositeAction(String action) {
        return action.equals(BulkAction.NAME) ||
                action.equals(MultiGetAction.NAME) ||
                action.equals(MultiTermVectorsAction.NAME) ||
                action.equals(MultiSearchAction.NAME) ||
                action.equals("indices:data/read/mpercolate") ||
                action.equals("indices:data/read/msearch/template") ||
                action.equals("indices:data/read/search/template") ||
                action.equals("indices:data/write/reindex");
    }

    /**
     * Delayed actions are authorized at start time but do not know which
     * indices they target when the start so {@link AuthorizationService}
     * sets up a function that can be used to authorize indices during
     * the request.
     */
    private static boolean isDelayedIndicesAction(String action) {
        return action.equals(SqlAction.NAME) ||
                action.equals(SqlTranslateAction.NAME);
    }

    private static boolean isTranslatedToBulkAction(String action) {
        return action.equals(IndexAction.NAME) ||
                action.equals(DeleteAction.NAME) ||
                action.equals(INDEX_SUB_REQUEST_PRIMARY) ||
                action.equals(INDEX_SUB_REQUEST_REPLICA) ||
                action.equals(DELETE_SUB_REQUEST_PRIMARY) ||
                action.equals(DELETE_SUB_REQUEST_REPLICA);
    }

    private static boolean isScrollRelatedAction(String action) {
        return action.equals(SearchScrollAction.NAME) ||
                action.equals(SearchTransportService.FETCH_ID_SCROLL_ACTION_NAME) ||
                action.equals(SearchTransportService.QUERY_FETCH_SCROLL_ACTION_NAME) ||
                action.equals(SearchTransportService.QUERY_SCROLL_ACTION_NAME) ||
                action.equals(SearchTransportService.FREE_CONTEXT_SCROLL_ACTION_NAME) ||
                action.equals(ClearScrollAction.NAME) ||
                action.equals(SearchTransportService.CLEAR_SCROLL_CONTEXTS_ACTION_NAME);
    }

    /**
     * Authorize some indices, throwing an exception if they are not authorized and returning
     * the {@link IndicesAccessControl} if they are.
     */
    private IndicesAccessControl authorizeIndices(String action, TransportRequest request, Set<String> localIndices,
            Set<String> specificIndices, Authentication authentication, Role permission, MetaData metaData) {
        IndicesAccessControl indicesAccessControl = permission.authorize(action, localIndices, metaData, fieldPermissionsCache);
        if (!indicesAccessControl.isGranted()) {
            throw denial(authentication, action, request, specificIndices);
        }
        if (indicesAccessControl.getIndexPermissions(SecurityLifecycleService.SECURITY_INDEX_NAME) != null
                && indicesAccessControl.getIndexPermissions(SecurityLifecycleService.SECURITY_INDEX_NAME).isGranted()
                && MONITOR_INDEX_PREDICATE.test(action) == false
                && isSuperuser(authentication.getUser()) == false) {
            // only the superusers are allowed to work with this index, but we should allow indices monitoring actions through for debugging
            // purposes. These monitor requests also sometimes resolve indices concretely and then requests them
            logger.debug("user [{}] attempted to directly perform [{}] against the security index [{}]",
                    authentication.getUser().principal(), action, SecurityLifecycleService.SECURITY_INDEX_NAME);
            throw denial(authentication, action, request, specificIndices);
        }
        return indicesAccessControl;
    }

    static boolean checkSameUserPermissions(String action, TransportRequest request, Authentication authentication) {
        final boolean actionAllowed = SAME_USER_PRIVILEGE.test(action);
        if (actionAllowed) {
            if (request instanceof UserRequest == false) {
                assert false : "right now only a user request should be allowed";
                return false;
            }
            UserRequest userRequest = (UserRequest) request;
            String[] usernames = userRequest.usernames();
            if (usernames == null || usernames.length != 1 || usernames[0] == null) {
                assert false : "this role should only be used for actions to apply to a single user";
                return false;
            }
            final String username = usernames[0];
            final boolean sameUsername = authentication.getUser().principal().equals(username);
            if (sameUsername && ChangePasswordAction.NAME.equals(action)) {
                return checkChangePasswordAction(authentication);
            }

            assert AuthenticateAction.NAME.equals(action) || HasPrivilegesAction.NAME.equals(action) || sameUsername == false
                    : "Action '" + action + "' should not be possible when sameUsername=" + sameUsername;
            return sameUsername;
        }
        return false;
    }

    private static boolean checkChangePasswordAction(Authentication authentication) {
        // we need to verify that this user was authenticated by or looked up by a realm type that support password changes
        // otherwise we open ourselves up to issues where a user in a different realm could be created with the same username
        // and do malicious things
        final boolean isRunAs = authentication.getUser().isRunAs();
        final String realmType;
        if (isRunAs) {
            realmType = authentication.getLookedUpBy().getType();
        } else {
            realmType = authentication.getAuthenticatedBy().getType();
        }

        assert realmType != null;
        // ensure the user was authenticated by a realm that we can change a password for. The native realm is an internal realm and
        // right now only one can exist in the realm configuration - if this changes we should update this check
        return ReservedRealm.TYPE.equals(realmType) || NativeRealm.TYPE.equals(realmType);
    }

    ElasticsearchSecurityException denial(Authentication authentication, String action, TransportRequest request,
            @Nullable Set<String> specificIndices) {
        auditTrail.accessDenied(authentication.getUser(), action, request, specificIndices);
        return denialException(authentication, action);
    }

    private ElasticsearchSecurityException denyRunAs(Authentication authentication, String action, TransportRequest request) {
        auditTrail.runAsDenied(authentication.getUser(), action, request);
        return denialException(authentication, action);
    }

    private void grant(Authentication authentication, String action, TransportRequest request, @Nullable Set<String> specificIndices) {
        auditTrail.accessGranted(authentication.getUser(), action, request, specificIndices);
    }

    private void grantRunAs(Authentication authentication, String action, TransportRequest request) {
        auditTrail.runAsGranted(authentication.getUser(), action, request);
    }

    private ElasticsearchSecurityException denialException(Authentication authentication, String action) {
        final User authUser = authentication.getUser().authenticatedUser();
        // Special case for anonymous user
        if (isAnonymousEnabled && anonymousUser.equals(authUser)) {
            if (anonymousAuthzExceptionEnabled == false) {
                throw authcFailureHandler.authenticationRequired(action, threadContext);
            }
        }
        // check for run as
        if (authentication.getUser().isRunAs()) {
            return authorizationError("action [{}] is unauthorized for user [{}] run as [{}]", action, authUser.principal(),
                    authentication.getUser().principal());
        }
        return authorizationError("action [{}] is unauthorized for user [{}]", action, authUser.principal());
    }

    static boolean isSuperuser(User user) {
        return Arrays.stream(user.roles())
                .anyMatch(ReservedRolesStore.SUPERUSER_ROLE.name()::equals);
    }

    public static void addSettings(List<Setting<?>> settings) {
        settings.add(ANONYMOUS_AUTHORIZATION_EXCEPTION_SETTING);
    }
}<|MERGE_RESOLUTION|>--- conflicted
+++ resolved
@@ -344,26 +344,9 @@
         }
 
         final Set<String> localIndices = new HashSet<>(resolvedIndices.getLocal());
-<<<<<<< HEAD
         IndicesAccessControl indicesAccessControl = authorizeIndices(action, request, localIndices, null, authentication,
                 permission, metaData);
         setIndicesAccessControl(indicesAccessControl);
-=======
-        IndicesAccessControl indicesAccessControl = permission.authorize(action, localIndices, metaData, fieldPermissionsCache);
-        if (!indicesAccessControl.isGranted()) {
-            throw denial(authentication, action, request);
-        } else if (hasSecurityIndexAccess(indicesAccessControl)
-                && MONITOR_INDEX_PREDICATE.test(action) == false
-                && isSuperuser(authentication.getUser()) == false) {
-            // only the XPackUser is allowed to work with this index, but we should allow indices monitoring actions through for debugging
-            // purposes. These monitor requests also sometimes resolve indices concretely and then requests them
-            logger.debug("user [{}] attempted to directly perform [{}] against the security index [{}]",
-                    authentication.getUser().principal(), action, SecurityLifecycleService.SECURITY_INDEX_NAME);
-            throw denial(authentication, action, request);
-        } else {
-            setIndicesAccessControl(indicesAccessControl);
-        }
->>>>>>> 17ae4899
 
         //if we are creating an index we need to authorize potential aliases created at the same time
         if (IndexPrivilege.CREATE_INDEX_MATCHER.test(action)) {
@@ -589,8 +572,7 @@
         if (!indicesAccessControl.isGranted()) {
             throw denial(authentication, action, request, specificIndices);
         }
-        if (indicesAccessControl.getIndexPermissions(SecurityLifecycleService.SECURITY_INDEX_NAME) != null
-                && indicesAccessControl.getIndexPermissions(SecurityLifecycleService.SECURITY_INDEX_NAME).isGranted()
+        if (hasSecurityIndexAccess(indicesAccessControl)
                 && MONITOR_INDEX_PREDICATE.test(action) == false
                 && isSuperuser(authentication.getUser()) == false) {
             // only the superusers are allowed to work with this index, but we should allow indices monitoring actions through for debugging
